// Function to log selector failures
function logSelectorFailure(selector) {
    console.error(`Selector failure: ${selector}`);
    alert(`Failed to find element with selector: ${selector}. Please check the selector or update it if the target website has changed.`);
}

// Function to get element by selector with logging
function getElement(selector) {
    const element = document.querySelector(selector);
    if (!element) {
        logSelectorFailure(selector);
    }
    return element;
}

// Update existing code to use getElement function
const form = getElement('#weather-form');
const cityInput = getElement('#city');
const weatherData = getElement('#weather-data');
const submitBtn = getElement('#submit-btn');
const spinner = getElement('.spinner');
const errorElement = getElement('#city-error');

let recentSearches = [];

form.addEventListener('submit', handleSubmit);

function initialize() {
    loadRecentSearches();
    setupServiceWorker();
}

async function handleSubmit(e) {
    e.preventDefault();
    const city = cityInput.value.trim();

    // Clear the previous error message when a new search starts
    clearError();

    if (!isValidInput(city)) {
        showError('Please enter a valid city name (e.g., São Paulo, O\'Fallon).');
        return;
    }

    try {
        toggleLoading(true);
        const data = await fetchWeatherData(city);
        displayWeather(data);
        addToRecentSearches(city);
    } catch (error) {
        showError(error.message);
    } finally {
        toggleLoading(false);
    }
}

async function fetchWeatherData(city) {
    const URL = 'https://weather-api-ex1z.onrender.com';

    try {
        const response = await fetch(`${URL}/api/weather/${city}`);

        if (!response.ok) {
            const errorData = await response.json();
            const errorMessage = errorData.error || 'Failed to fetch weather data';

            if (response.status === 404) {
                throw new Error('City not found. Please enter a valid city name.');
            }

            throw new Error(errorMessage);
        }

        return await response.json();
    } catch (error) {
        if (error instanceof TypeError) {
            throw new Error('Network error. Please check your connection and try again.');
        }
        throw new Error(error.message || 'An unexpected error occurred');
    }
}

function toggleLoading(isLoading) {
    submitBtn.disabled = isLoading;
    spinner.classList.toggle('hidden', !isLoading);
}

function displayWeather(data) {
    if (!data || !data.temperature) {
        showError('Failed to retrieve weather data. Please try again.');
        return;
    }

    // Fix the -0 issue for minTemperature
    const minTemperature = parseTemperature(data.minTemperature);

    // Clean the maxTemperature to remove any extra characters after the degree symbol
    const maxTemperature = parseTemperature(data.maxTemperature);

    // Parse humidity and pressure correctly
    const parsedData = parseHumidityPressure(data.humidity, data.pressure);

    // Create the template for displaying weather data
    const template = `
        <div class="weather-card">
            <div class="weather-main">
                <div class="temp-container">
                    <span class="temperature">Temp: ${data.temperature || 'N/A'}</span>
                </div>
            </div>
            <div class="weather-details">
                <p><strong>Date:</strong> ${data.date || 'N/A'}</p>
                <p><strong>Condition:</strong> ${data.condition || 'N/A'}</p>
                <p><strong>Min Temp:</strong> ${`${minTemperature}C` || 'N/A'}</p>
                <p><strong>Max Temp:</strong> ${`${maxTemperature}C` || 'N/A'}</p>
                <p><strong>Humidity:</strong> ${parsedData.humidity || 'N/A'}%</p>
                <p><strong>Pressure:</strong> ${parsedData.pressure || 'N/A'}</p>
            </div>
        </div>
    `;

    weatherData.innerHTML = template;
    weatherData.classList.remove('hidden');
}

function isValidInput(city) {
    // Updated regex to support international city names with special characters
    return /^[\p{L}\s'’-]{2,50}$/u.test(city);
}

function showError(message) {
    errorElement.textContent = message;
    errorElement.classList.add('visible');
    weatherData.innerHTML = ''; // Clear previous data

    setTimeout(() => {
        errorElement.classList.remove('visible');
    }, 5000);
}

function clearError() {
    errorElement.textContent = '';
    errorElement.classList.remove('visible');
}

function sanitizeHTML(str) {
    const div = document.createElement('div');
    div.textContent = str;
    return div.innerHTML;
}

function isLocalStorageAvailable() {
    try {
        const testKey = '__test__';
        localStorage.setItem(testKey, '1');
        localStorage.removeItem(testKey);
        return true;
    } catch (error) {
        console.warn("⚠️ localStorage not available. Using in-memory fallback.");
        return false;
    }
}

function addToRecentSearches(city) {
<<<<<<< HEAD
    const normalizedCity = city.trim().toLowerCase(); // Normalize to lowercase
    if (isLocalStorageAvailable()) {
        let recent = JSON.parse(localStorage.getItem('recentSearches')) || [];
        recent = recent.filter(c => c.toLowerCase() !== normalizedCity);
        recent = [city, ...recent].slice(0, 5);
        localStorage.setItem('recentSearches', JSON.stringify(recent));
    } else {
        recentSearches = recentSearches
            .filter(c => c.toLowerCase() !== normalizedCity)
            .slice(0, 4);
        recentSearches.unshift(city);
=======
    try {
        if (isLocalStorageAvailable()) {
            let recent = JSON.parse(localStorage.getItem('recentSearches')) || [];

            recent = [city, ...recent.filter(c => c !== city)].slice(0, 5);

            localStorage.setItem('recentSearches', JSON.stringify(recent));
        } else {
            recentSearches = [city, ...recentSearches.filter(c => c !== city)].slice(0, 5);
        }
    } catch (error) {
        if (error.name === 'QuotaExceededError') {
            console.warn('LocalStorage quota exceeded. Removing oldest search.');

            let recent = JSON.parse(localStorage.getItem('recentSearches')) || [];
            recent.pop();

            try {
                localStorage.setItem('recentSearches', JSON.stringify(recent));
            } catch (retryError) {
                console.error('Still failing after removing oldest entry:', retryError);
            }
        } else {
            console.error('Error adding to recent searches:', error);
        }
>>>>>>> 07e5619f
    }

    displayRecentSearches();
}


function displayRecentSearches() {
    const recent = isLocalStorageAvailable()
        ? JSON.parse(localStorage.getItem('recentSearches')) || []
        : recentSearches;
    const list = document.getElementById('recent-list');
    list.innerHTML = recent
        .map(city => `
            <button class="recent-item" data-city="${sanitizeHTML(city)}">
                ${sanitizeHTML(city)}
            </button>`)
        .join('');
    list.style.display = 'flex';
    list.style.flexWrap = 'wrap';

    document.querySelectorAll('.recent-item').forEach(button => {
        button.addEventListener('click', function () {
            cityInput.value = this.dataset.city;  // Set input value to clicked city
            handleSubmit(new Event('submit'));    // Trigger search
        });
    });
}

function loadRecentSearches() {
    displayRecentSearches();
}

function setupServiceWorker() {
    if ('serviceWorker' in navigator) {
        navigator.serviceWorker
            .register('./sw.js')  // Use relative path for service worker
            .then(() => console.log('Service Worker registered'))
            .catch(err => console.log('SW registration failed:', err));
    }
}

function parseHumidityPressure(humidity, pressure) {
    // Handle if the humidity and pressure are direct numeric values from API
    const parsedHumidity = parseInt(humidity, 10) || "N/A"; // Remove leading zeros

    const parsePressure = (rawPressure) => {
        // Use regex to extract numeric value from pressure string
        const match = rawPressure.match(/(\d+(\.\d+)?)/);
        if (!match) return 'N/A';

        const pressureValue = parseFloat(match[0]);

        // Normalize pressure value if necessary
        if (pressureValue > 10000) {
            return `${(pressureValue / 100).toFixed(2)} hPa`;
        }
        if (pressureValue > 1000) {
            return `${(pressureValue / 10).toFixed(2)} hPa`;
        }
        return `${pressureValue} Pa`;
    };

    const parsedPressure = parsePressure(pressure);
    return { humidity: parsedHumidity, pressure: parsedPressure };
}

function parseTemperature(temp) {
    if (!temp) return 'N/A';
    // Use regex to capture numbers and the degree symbol (°)
    const match = temp.match(/-?\d+°/);
    return match ? match[0] : 'N/A';
}

// Documentation for updating CSS selectors
/**
 * If the target website changes its structure, the CSS selectors used in this script may need to be updated.
 * To update the selectors:
 * 1. Identify the new structure of the target website.
 * 2. Update the selectors in the getElement function calls.
 * 3. Test the application to ensure the new selectors work correctly.
 */

// Initialize the app
initialize();

export {
    fetchWeatherData,
    isValidInput,
    addToRecentSearches
};<|MERGE_RESOLUTION|>--- conflicted
+++ resolved
@@ -162,9 +162,9 @@
 }
 
 function addToRecentSearches(city) {
-<<<<<<< HEAD
     const normalizedCity = city.trim().toLowerCase(); // Normalize to lowercase
-    if (isLocalStorageAvailable()) {
+    try {
+        if (isLocalStorageAvailable()) {
         let recent = JSON.parse(localStorage.getItem('recentSearches')) || [];
         recent = recent.filter(c => c.toLowerCase() !== normalizedCity);
         recent = [city, ...recent].slice(0, 5);
@@ -174,17 +174,6 @@
             .filter(c => c.toLowerCase() !== normalizedCity)
             .slice(0, 4);
         recentSearches.unshift(city);
-=======
-    try {
-        if (isLocalStorageAvailable()) {
-            let recent = JSON.parse(localStorage.getItem('recentSearches')) || [];
-
-            recent = [city, ...recent.filter(c => c !== city)].slice(0, 5);
-
-            localStorage.setItem('recentSearches', JSON.stringify(recent));
-        } else {
-            recentSearches = [city, ...recentSearches.filter(c => c !== city)].slice(0, 5);
-        }
     } catch (error) {
         if (error.name === 'QuotaExceededError') {
             console.warn('LocalStorage quota exceeded. Removing oldest search.');
@@ -200,7 +189,6 @@
         } else {
             console.error('Error adding to recent searches:', error);
         }
->>>>>>> 07e5619f
     }
 
     displayRecentSearches();
