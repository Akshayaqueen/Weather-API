--- conflicted
+++ resolved
@@ -26,15 +26,7 @@
 
 const weatherBtn = getElement('#weather-btn');
 const searchBtn = getElement('#search-btn');
-<<<<<<< HEAD
 const clearBtn = getElement('#clear-btn'); // Ensure no duplicate declaration
-=======
-const clearBtn = getElement('#clear-btn');
-
-const submitBtn = getElement('#submit-btn');
-const clearBtn = getElement('#clear-btn'); // Add this line
-
->>>>>>> ece1b910
 const spinner = getElement('.spinner');
 const errorElement = getElement('#city-error');
 
@@ -137,14 +129,9 @@
 }
 
 function toggleLoading(isLoading) {
-<<<<<<< HEAD
     if (weatherBtn) weatherBtn.disabled = isLoading;
     if (searchBtn) searchBtn.disabled = isLoading;
     if (spinner) spinner.classList.toggle('hidden', !isLoading);
-=======
-    submitBtn.disabled = isLoading;
-    spinner.classList.toggle('hidden', !isLoading);
->>>>>>> ece1b910
 }
 
 function displayWeather(data) {
