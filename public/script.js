

const form = document.getElementById('weather-form');
const cityInput = document.getElementById('city');
const weatherData = document.getElementById('weather-data');
const submitBtn = document.getElementById('submit-btn');
const spinner = document.querySelector('.spinner');
const errorElement = document.getElementById('city-error');

let recentSearches = [];

form.addEventListener('submit', handleSubmit);

function initialize() {
    loadRecentSearches();
    setupServiceWorker();
}

async function handleSubmit(e) {
    e.preventDefault();
    const city = cityInput.value.trim();

    // Clear the previous error message when a new search starts
    clearError();

    if (!isValidInput(city)) {
        showError('Please enter a valid city name (e.g., São Paulo, O\'Fallon).');
        return;
    }

    try {
        toggleLoading(true);
        const data = await fetchWeatherData(city);
        displayWeather(data);
        addToRecentSearches(city);
    } catch (error) {
        showError(error.message);
    } finally {
        toggleLoading(false);
    }
}

async function fetchWeatherData(city) {
<<<<<<< HEAD
    const URL = 'http://localhost:3003';
    const response = await fetch(`${URL}/api/weather/${city}`);
=======
    const URL = 'https://weather-api-ex1z.onrender.com';
>>>>>>> 590ee458

    try {
        const response = await fetch(`${URL}/api/weather/${city}`);

        if (!response.ok) {
            const errorData = await response.json();
            const errorMessage = errorData.error || 'Failed to fetch weather data';

            if (response.status === 404) {
                throw new Error('City not found. Please enter a valid city name.');
            }

            throw new Error(errorMessage);
        }

        return await response.json();
    } catch (error) {
        if (error instanceof TypeError) {
            throw new Error('Network error. Please check your connection and try again.');
        }
        throw new Error(error.message || 'An unexpected error occurred');
    }
}


function toggleLoading(isLoading) {
    submitBtn.disabled = isLoading;
    spinner.classList.toggle('hidden', !isLoading);
}

function displayWeather(data) {
    if (!data || !data.temperature) {
        showError('Failed to retrieve weather data. Please try again.');
        return;
    }

    // Fix the -0 issue for minTemperature
    const minTemperature = data.minTemperature === '-0°' ? '0°' : data.minTemperature;

    // Clean the maxTemperature to remove any extra characters after the degree symbol
    let maxTemperature = data.maxTemperature ? data.maxTemperature : 'N/A';  // Default value if empty

    // Use regular expression to only capture numbers and the degree symbol (°)
    maxTemperature = maxTemperature.match(/-?\d+°/);  // This matches a number (including negative) followed by the degree symbol

    // If match is found, take the first match; otherwise, return 'N/A'
    maxTemperature = maxTemperature ? maxTemperature[0] : 'N/A';

    // Parse humidity and pressure correctly
    const parsedData = parseHumidityPressure(data.humidity, data.pressure);

    // Create the template for displaying weather data
    const template = `
        <div class="weather-card">
            <div class="weather-main">
                <div class="temp-container">
                    <span class="temperature">Temp: ${data.temperature || 'N/A'}</span>
                </div>
            </div>
            <div class="weather-details">
                <p><strong>Date:</strong> ${data.date || 'N/A'}</p>
                <p><strong>Condition:</strong> ${data.condition || 'N/A'}</p>
                <p><strong>Min Temp:</strong> ${`${minTemperature}` || 'N/A'}</p>
                <p><strong>Max Temp:</strong> ${`${maxTemperature}C` || 'N/A'}</p>
                <p><strong>Humidity:</strong> ${parsedData.humidity || 'N/A'}%</p>
                <p><strong>Pressure:</strong> ${parsedData.pressure || 'N/A'}</p>
            </div>
        </div>
    `;

    weatherData.innerHTML = template;
    weatherData.classList.remove('hidden');
}

function isValidInput(city) {
    // Updated regex to support international city names with special characters
    return /^[\p{L}\s'’-]{2,50}$/u.test(city);
}

function showError(message) {
    errorElement.textContent = message;
    errorElement.classList.add('visible');
    weatherData.innerHTML = ''; // Clear previous data

    setTimeout(() => {
        errorElement.classList.remove('visible');
    }, 5000);
}

function clearError() {
    errorElement.textContent = '';
    errorElement.classList.remove('visible');
}

function sanitizeHTML(str) {
    const div = document.createElement('div');
    div.textContent = str;
    return div.innerHTML;
}

function isLocalStorageAvailable() {
    try {
        const testKey = '__test__';
        localStorage.setItem(testKey, '1');
        localStorage.removeItem(testKey);
        return true;
    } catch (error) {
        console.warn("⚠️ localStorage not available. Using in-memory fallback.");
        return false;
    }
}

function addToRecentSearches(city) {
    if (isLocalStorageAvailable()) {
        let recent = JSON.parse(localStorage.getItem('recentSearches')) || [];
        recent = [city, ...recent.filter(c => c !== city)].slice(0, 5);
        localStorage.setItem('recentSearches', JSON.stringify(recent));
    } else {
        recentSearches = [city, ...recentSearches.filter(c => c !== city)].slice(0, 5);
    }
    displayRecentSearches();
}

function displayRecentSearches() {
    const recent = isLocalStorageAvailable()
        ? JSON.parse(localStorage.getItem('recentSearches')) || []
        : recentSearches;
    const list = document.getElementById('recent-list');
    list.innerHTML = recent
        .map(city => `
            <button class="recent-item" data-city="${sanitizeHTML(city)}">
                ${sanitizeHTML(city)}
            </button>`)
        .join('');
    list.style.display = 'flex';
    list.style.flexWrap = 'wrap';

    document.querySelectorAll('.recent-item').forEach(button => {
        button.addEventListener('click', function () {
            cityInput.value = this.dataset.city;  // Set input value to clicked city
            handleSubmit(new Event('submit'));    // Trigger search
        });
    });
}

function loadRecentSearches() {
    displayRecentSearches();
}

function setupServiceWorker() {
    if ('serviceWorker' in navigator) {
        navigator.serviceWorker
            .register('./sw.js')  // Use relative path for service worker
            .then(() => console.log('Service Worker registered'))
            .catch(err => console.log('SW registration failed:', err));
    }
}

function parseHumidityPressure(humidity, pressure) {
    // Handle if the humidity and pressure are direct numeric values from API
    const parsedHumidity = humidity || "N/A";

    const parsePressure = (rawPressure) => {
        // Convert the raw pressure value to float
        const pressure = parseFloat(rawPressure);

        // If the pressure value seems unusually high (greater than 10000), divide it to normalize it to a realistic range
        if (pressure > 10000) {
            return `${(pressure / 100).toFixed(2)} hPa`;  // Scale it down by dividing by 100
        }

        // If the pressure value is large but not too big, divide by 10 to bring it into a more standard range
        if (pressure > 1000) {
            return `${(pressure / 10).toFixed(2)} hPa`;  // Divide by 10 for pressure within a realistic atmospheric range
        }

        // Otherwise, just return the pressure as is, rounded to the nearest integer
        return `${pressure} Pa`;
    };

    const parsedPressure = parsePressure(pressure);
    return { humidity: parsedHumidity, pressure: parsedPressure };
}

// Initialize the app
initialize();

export {
    fetchWeatherData,
    isValidInput,
    addToRecentSearches
};<|MERGE_RESOLUTION|>--- conflicted
+++ resolved
@@ -41,12 +41,7 @@
 }
 
 async function fetchWeatherData(city) {
-<<<<<<< HEAD
-    const URL = 'http://localhost:3003';
-    const response = await fetch(`${URL}/api/weather/${city}`);
-=======
     const URL = 'https://weather-api-ex1z.onrender.com';
->>>>>>> 590ee458
 
     try {
         const response = await fetch(`${URL}/api/weather/${city}`);
