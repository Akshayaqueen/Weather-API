--- conflicted
+++ resolved
@@ -94,33 +94,19 @@
         }
 
         const config = await configResponse.json();
-<<<<<<< HEAD
-        
-=======
 
         // Check if URL exists in config
->>>>>>> 919f6c99
         if (!config.API_URL) {
             throw new Error('API URL not configured');
         }
 
-<<<<<<< HEAD
-        const URL = config.API_URL || 'https://weather-api-ex1z.onrender.com';
-        
-=======
-
         const URL = config.API_URL || 'https://weather-api-ex1z.onrender.com'
 
         // Encode the city name for the URL
->>>>>>> 919f6c99
         const encodedCity = encodeURIComponent(city);
 
         const response = await fetch(`${URL}/api/weather/${encodedCity}`);
-<<<<<<< HEAD
         console.log('response status', response.status);
-=======
-        console.log('response status', response.status)
->>>>>>> 919f6c99
         if (!response.ok) {
             const contentType = response.headers.get('Content-Type');
 
@@ -307,7 +293,6 @@
         ? JSON.parse(localStorage.getItem('recentSearches')) || []
         : recentSearches;
     const list = document.getElementById('recent-list');
-<<<<<<< HEAD
     if (list) {
         list.innerHTML = recent
             .map(city => `
@@ -329,24 +314,6 @@
                     handleSubmit(new Event('submit'));
                 }
             });
-=======
-    list.innerHTML = recent
-        .map(city => `            <li role="listitem">
-                <button class="recent-item" data-city="${sanitizeHTML(city)}">
-                    ${sanitizeHTML(city)}
-                </button>
-            </li>`)
-        .join('');
-
-    list.style.display = 'flex';
-    list.style.flexWrap = 'wrap';
-    list.style.listStyle = 'none';
-
-    document.querySelectorAll('.recent-item').forEach(button => {
-        button.addEventListener('click', function () {
-            cityInput.value = this.dataset.city;  // Set input value to clicked city
-            handleSubmit(new Event('submit'));    // Trigger search
->>>>>>> 919f6c99
         });
     }
 }
@@ -421,11 +388,6 @@
 initialize();
 
 function handleClear(e) {
-<<<<<<< HEAD
-    e.preventDefault();
-    if (cityInput) cityInput.value = '';
-    clearError();
-=======
     e.preventDefault(); // Prevent form submission
     toggleClearLoading(true); // Show loading spinner
 
@@ -434,7 +396,6 @@
         clearError();         // Clear error messages
         toggleClearLoading(false); // Hide spinner
     }, 300); // Simulate a short delay for UI feedback
->>>>>>> 919f6c99
 }
 
 module.exports = {
