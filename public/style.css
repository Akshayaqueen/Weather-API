--- conflicted
+++ resolved
@@ -52,14 +52,9 @@
   flex-direction: column;
   align-items: center;
   justify-content: flex-start;
-<<<<<<< HEAD
-  min-height: 100vh;
-=======
->>>>>>> dec43c2a
   background:
     linear-gradient(rgba(10, 10, 10, 0.8), rgba(10, 10, 10, 0.8)),
     url("./assets/WeatherBackground.png") no-repeat center center/cover;
-
   overflow-x: hidden;
   padding: 20px;
   box-sizing: border-box;
