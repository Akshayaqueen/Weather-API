--- conflicted
+++ resolved
@@ -53,16 +53,13 @@
   align-items: center;
   justify-content: flex-start;
   min-height: 100vh;
-<<<<<<< HEAD
+ ui-fix
     background: linear-gradient(
       rgba(10, 10, 10, 0.8),
       rgba(10, 10, 10, 0.8)
     ),
     url("./assets/WeatherBackground.png") no-repeat center center/cover;
-=======
-  background: url("https://i.pinimg.com/originals/90/ab/70/90ab707154abcad6503a57b445bb62ba.gif") no-repeat center
-    center/cover;
->>>>>>> 8c5d0849
+
   overflow-x: hidden;
   color: #ffffff;
   padding: 20px;
