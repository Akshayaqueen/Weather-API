--- conflicted
+++ resolved
@@ -1,8 +1,5 @@
 // Use fixed app version (from package.json)
 const CACHE_VERSION = "app-cache-v1.0.0";
-<<<<<<< HEAD
-const CORE_ASSETS = ["/", "/index.html", "/style.css", "/script.js"];
-=======
 const CORE_ASSETS = [
   "/", 
   "/index.html", 
@@ -10,7 +7,6 @@
   "/script.js", 
   "/fallback.png" // Added fallback image to core assets
 ];
->>>>>>> dec43c2a
 
 // Install event: Cache core assets with partial success logging
 self.addEventListener("install", (event) => {
@@ -22,13 +18,9 @@
           CORE_ASSETS.map((url) =>
             fetch(url)
               .then((response) => {
-<<<<<<< HEAD
                 if (response.ok) return cache.put(url, response);
                 // Clone response before caching
                 const responseClone = response.clone();
-=======
-                if (response.ok) return cache.put(url, response.clone());
->>>>>>> dec43c2a
                 console.warn(`Skipped caching: ${url} - ${response.status}`);
               })
               .catch((err) => console.warn(`Fetch failed for: ${url}`, err)),
@@ -64,10 +56,7 @@
         if (cached) return cached;
 
         return fetch(event.request).then((response) => {
-<<<<<<< HEAD
           const clonedResponse = response.clone();
-=======
->>>>>>> dec43c2a
           if (
             event.request.method === "GET" &&
             response.status === 200 &&
@@ -101,10 +90,7 @@
         if (recentSearches && recentSearches.length > 0) {
           await Promise.all(
             recentSearches.slice(0, 3).map(async (city) => {
-<<<<<<< HEAD
               // Limit to 3 most recent
-=======
->>>>>>> dec43c2a
               try {
                 const encodedCity = encodeURIComponent(city);
                 const url = `https://weather-api-ex1z.onrender.com/api/weather/${encodedCity}`;
@@ -150,7 +136,6 @@
 async function getRecentSearches() {
   try {
     const clients = await self.clients.matchAll();
-<<<<<<< HEAD
 
     if (clients.length > 0) {
       const client = clients[0]; // Use the first available client
@@ -158,17 +143,10 @@
       return new Promise((resolve) => {
         const messageChannel = new MessageChannel();
 
-=======
-    if (clients.length > 0) {
-      const client = clients[0];
-      return new Promise((resolve) => {
-        const messageChannel = new MessageChannel();
->>>>>>> dec43c2a
         messageChannel.port1.onmessage = (event) => {
           if (event.data && event.data.recentSearches) {
             resolve(event.data.recentSearches);
           } else {
-<<<<<<< HEAD
             resolve(["London", "New York", "Tokyo"]); // Fallback
           }
         };
@@ -178,24 +156,13 @@
         ]);
 
         // Timeout after 5 seconds
-=======
-            resolve(["London", "New York", "Tokyo"]);
-          }
-        };
-        client.postMessage({ type: "GET_RECENT_SEARCHES" }, [
-          messageChannel.port2,
-        ]);
->>>>>>> dec43c2a
         setTimeout(() => {
           resolve(["London", "New York", "Tokyo"]);
         }, 5000);
       });
     }
-<<<<<<< HEAD
 
     // Fallback: return some default cities if no clients
-=======
->>>>>>> dec43c2a
     return ["London", "New York", "Tokyo"];
   } catch (err) {
     console.error("Failed to get recent searches", err);
