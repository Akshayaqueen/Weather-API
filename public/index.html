--- conflicted
+++ resolved
@@ -78,19 +78,10 @@
 
   <body>
     <main class="container">
-<<<<<<< HEAD
+ ui-fix
       <h1><i class="fas fa-cloud-sun"></i>Weather Information</h1>
       <form id="weather-form" class="weather-form">
-=======
-      <div class="typewriter-container">
-        <div class="typewriter">
-          <h1>Windy</h1>
-        </div>
-      </div>
-      <h1>Weather Information</h1>
-      <form id="weather-form">
-        <!-- Rest of your form content remains the same -->
->>>>>>> 8c5d0849
+
         <div class="form-group">
           <label for="city">
             <i class="fas fa-location-dot"></i>Enter City Name:</label>
@@ -120,7 +111,7 @@
             tabindex="-1"
           ></div>
         </div>
-<<<<<<< HEAD
+ ui-fix
       <div class="buttons">
         <button type="submit" id="submit-btn"  aria-label="Get Weather" class="get-weather">
            <i class="fas fa-cloud-bolt"></i>
@@ -133,23 +124,7 @@
           <div class="hidden" aria-hidden="true"></div>
         </button>
       </div>
-=======
-        <div class="buttons">
-          <button
-            type="submit"
-            id="submit-btn"
-            aria-label="Get Weather"
-            class="get-weather"
-          >
-            <span class="button-text">Get Weather</span>
-            <div class="spinner hidden" aria-hidden="true"></div>
-          </button>
-          <button type="button" id="clear-btn" aria-label="Clear search">
-            <span class="button-text">CLEAR</span>
-            <div class="hidden" aria-hidden="true"></div>
-          </button>
-        </div>
->>>>>>> 8c5d0849
+
 
         <div id="weather-data" class="hidden" aria-live="polite">
           <div
