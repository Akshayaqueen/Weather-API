--- conflicted
+++ resolved
@@ -111,14 +111,9 @@
         "Too many requests to the weather API. Please try again later.",
         "TOO_MANY_REQUESTS",
         {
-<<<<<<< HEAD
           retryAfter:
             Math.ceil(rateLimiters.default.windowMs / 1000) + " seconds",
         },
-=======
-          retryAfter: Math.ceil(rateLimiters.default.windowMs / 1000) + " seconds",
-        }
->>>>>>> 10cfd06d
       );
     },
   }),
@@ -140,14 +135,9 @@
         "Too many requests to the weather API. Please try again later.",
         "RATE_LIMIT_EXCEEDED",
         {
-<<<<<<< HEAD
           retryAfter:
             Math.ceil(rateLimiters.weather.windowMs / 1000) + " seconds",
         },
-=======
-          retryAfter: Math.ceil(rateLimiters.weather.windowMs / 1000) + " seconds",
-        }
->>>>>>> 10cfd06d
       );
     },
   }),
@@ -181,17 +171,22 @@
 };
 
 const parseTemperature = (rawText) => {
-  try {
-    const match = rawText.match(/-?\d+(\.\d+)?\s*° c/gi);
-    if (match) {
-      const temp = parseFloat(match[0]);
-      return temp >= -100 && temp <= 100 ? `${temp.toFixed(1)} °C` : "N/A";
-    }
+  // quick length check to avoid processing enormous inputs
+  if (typeof rawText !== 'string' || rawText.length > 200) {
     return "N/A";
-  } catch (error) {
-    console.error("Error parsing temperature:", error);
+  }
+
+  // non‑capturing groups, no 'g' flag, anchored to avoid backtracking
+  const re = /^-?\d+(?:\.\d+)?\s*°\s*[Cc]/u;
+
+  const m = re.exec(rawText);
+  if (!m) return "N/A";
+
+  const temp = parseFloat(m[0]);
+  if (Number.isNaN(temp) || temp < -100 || temp > 100) {
     return "N/A";
   }
+  return `${temp.toFixed(1)} °C`;
 };
 
 const parseMinMaxTemperature = (rawText) => {
@@ -258,10 +253,6 @@
   }
 };
 
-<<<<<<< HEAD
-=======
-// Retry mechanism for failed requests
->>>>>>> 10cfd06d
 const fetchWithRetry = async (url, options, retries = 3, backoff = 300) => {
   for (let i = 0; i < retries; i++) {
     try {
@@ -393,8 +384,7 @@
           return null;
         }
       };
-
-<<<<<<< HEAD
+      
       const temperature = parseTemperature(
         getElementText(
           process.env.TEMPERATURE_CLASS,
@@ -428,44 +418,6 @@
           404,
           "Weather data not found for the specified city.",
           "DATA_NOT_FOUND",
-=======
-      try {
-        const temperature = parseTemperature(getElementText(process.env.TEMPERATURE_CLASS, fallbackSelectors.TEMPERATURE_CLASS));
-        const { minTemperature, maxTemperature } = parseMinMaxTemperature(getElementText(process.env.MIN_MAX_TEMPERATURE_CLASS, fallbackSelectors.MIN_MAX_TEMPERATURE_CLASS));
-        const { humidity, pressure } = parseHumidityPressure(getElementText(process.env.HUMIDITY_PRESSURE_CLASS, fallbackSelectors.HUMIDITY_PRESSURE_CLASS));
-        const condition = getElementText(process.env.CONDITION_CLASS, fallbackSelectors.CONDITION_CLASS);
-        const date = getElementText(process.env.DATE_CLASS, fallbackSelectors.DATE_CLASS);
-
-        if (!temperature || !condition) {
-          return handleError(
-            res, 
-            404, 
-            "Weather data not found for the specified city.", 
-            "DATA_NOT_FOUND"
-          );
-        }
-
-        const weatherData = {
-          date: formatDate(date),
-          temperature,
-          condition,
-          minTemperature,
-          maxTemperature,
-          humidity,
-          pressure,
-        };
-
-        res.json(weatherData);
-
-      } catch (parsingError) {
-        console.error("Data parsing error:", parsingError);
-        return handleError(
-          res, 
-          503, 
-          "Unable to parse weather data. The weather service might be temporarily unavailable.", 
-          "PARSING_ERROR", 
-          parsingError.message
->>>>>>> 10cfd06d
         );
       }
 
@@ -479,7 +431,6 @@
         pressure,
       };
 
-<<<<<<< HEAD
       res.json(weatherData);
     } catch (err) {
       console.error("Scraping error:", err);
@@ -499,28 +450,10 @@
           404,
           "City not found. Please check the spelling.",
           "CITY_NOT_FOUND",
-=======
-      if (scrapingError.code === "ECONNABORTED") {
-        return handleError(
-          res, 
-          504, 
-          "The weather service is taking too long. Try again later.", 
-          "TIMEOUT"
         );
       }
 
-      if (scrapingError.response?.status === 404) {
-        return handleError(
-          res, 
-          404, 
-          "City not found. Please check the spelling.", 
-          "CITY_NOT_FOUND"
->>>>>>> 10cfd06d
-        );
-      }
-
       return handleError(
-<<<<<<< HEAD
         res,
         503,
         "Weather service temporarily unavailable.",
@@ -536,23 +469,6 @@
       "Unexpected server error. Please try again later.",
       "SERVER_ERROR",
       err.message,
-=======
-        res, 
-        503, 
-        "Weather service temporarily unavailable.", 
-        "SERVICE_UNAVAILABLE", 
-        scrapingError.message
-      );
-    }
-  } catch (error) {
-    console.error("Server error:", error);
-    handleError(
-      res, 
-      500, 
-      "Unexpected server error. Please try again later.", 
-      "SERVER_ERROR", 
-      error.message
->>>>>>> 10cfd06d
     );
   }
 });
@@ -579,22 +495,15 @@
 app.use((err, req, res, next) => {
   if (err.message === "Not allowed by CORS") {
     return handleError(
-<<<<<<< HEAD
       res,
       403,
       "CORS policy disallows access from this origin.",
       "CORS_DENIED",
-=======
-      res, 
-      403, 
-      "CORS policy disallows access from this origin.", "CORS_DENIED"
->>>>>>> 10cfd06d
     );
   }
   next(err);
 });
 
-<<<<<<< HEAD
 app.use((req, res) => {
   return handleError(res, 404, "Route not found.", "ROUTE_NOT_FOUND");
 });
@@ -610,31 +519,6 @@
   );
 });
 
-=======
-// if route is not found, return 404
-app.use((req, res) => {
-  return handleError(
-    res, 
-    404, 
-    "Route not found.", "ROUTE_NOT_FOUND"
-  );
-});
-
-// Global error handler for unhandled errors
-app.use((err, req, res, next) => {
-  console.error("Unhandled error:", err);
-  return handleError(
-    res, 
-    500, 
-    "Internal server error.", 
-    "UNHANDLED_EXCEPTION", 
-    err.message || null
-  );
-});
-
-
-// Start server
->>>>>>> 10cfd06d
 const PORT = process.env.PORT || 5000;
 const server = app.listen(PORT, () => {
   console.log(`Server running on port ${PORT}`);
