const express = require("express");
const cors = require("cors");
const path = require("path");
<<<<<<< HEAD
const nodemailer = require("nodemailer");
const crypto = require("crypto");
// const sendAdminAlert = require("./sendAdminAlert");

// Load environment variables
const envResult = dotenv.config();
if (envResult.error) {
  const envExamplePath = path.join(__dirname, ".env.example");
  if (fs.existsSync(envExamplePath)) {
    dotenv.config({ path: envExamplePath });
    console.warn(
      "Using .env.example for environment variables. Please create a .env file for production.",
    );
  } else {
    console.error("No .env or .env.example file found!");
    process.exit(1);
  }
}

// Nodemailer transporter configuration
const transporter = nodemailer.createTransport({
  service: "gmail",
  auth: {
    user: process.env.MAIL_USER,
    pass: process.env.MAIL_PASS,
  },
});

// Function to send admin alert via email
const sendAdminAlert = async (failedSelectors) => {
  const adminEmail = process.env.ADMIN_EMAIL;
  if (!adminEmail) {
    console.error("Admin email not configured. Cannot send alert.");
    return;
  }
  if (!process.env.MAIL_USER || !process.env.MAIL_PASS) {
    console.warn("Email notifications disabled: Missing required email configuration in environment variables.");
    return;
  }

  const alertMessage = `The following selectors failed validation: ${failedSelectors.join(", ")}. Please update the environment variables or fallback selectors.`;
  console.error(`Admin Alert: ${alertMessage}`);

  try {
    await transporter.sendMail({
      from: `"Weather API Alert" <${process.env.MAIL_USER}>`,
      to: adminEmail,
      subject: "Weather API Selector Failure Alert",
      text: `${alertMessage}\nPlease check the target website selectors or update fallback selectors.`,
      html: `<p><strong>Selector Validation Failed</strong></p><p>${alertMessage}</p><p>Please check the target website selectors or update fallback selectors.</p>`,
    });
    console.log("Email alert sent successfully");
  } catch (error) {
    console.error("Email alert failed to send. Check your mail configuration.");

  }
};
=======

const { configureEnv } = require("./src/config/env");
const { corsOptions } = require("./src/config/cors");
const {
  errorHandler,
  routeNotFoundHandler,
  corsErrorHandler,
} = require("./src/middleware/error.middleware");
const { applySecurityHeaders } = require("./src/middleware/headers.middleware");
const {
  dynamicRateLimiter,
} = require("./src/middleware/rateLimiter.middleware");

const weatherRoutes = require("./src/routes/weather.routes");
const {
  validateSelectors,
  scheduleSelectorValidation,
  stopValidationJob,
} = require("./src/services/selectorValidation.service");
>>>>>>> 34343cfd

const app = express();
configureEnv(); // Load env or fallback

app.use(cors(corsOptions));
app.use(express.static("public"));
app.use(express.json());
app.set("trust proxy", true);

applySecurityHeaders(app);
app.use(dynamicRateLimiter);

app.use((req, res, next) => {
  if (req.rateLimit) {
    res.setHeader("X-RateLimit-Limit", req.rateLimit.limit);
    res.setHeader(
      "X-RateLimit-Remaining",
      Math.max(0, req.rateLimit.limit - req.rateLimit.current),
    );
    res.setHeader("X-RateLimit-Reset", Date.now() + req.rateLimit.resetTime);
  }
  next();
});

const sanitizeInput = (str) => xss(str.trim());

const isValidCity = (city) => {
  return /^[\p{L}\p{M}\s'’\-\d]{2,50}$/u.test(city);
};

const parseTemperature = (rawText) => {
  try {
    if (typeof rawText !== 'string' || rawText.length > 200) {
      return "N/A";
    }
    const match = rawText.match(/-?\d+(\.\d+)?/);
    if (match) {
      const temp = parseFloat(match[0]);
      return temp >= -100 && temp <= 100 ? `${temp.toFixed(1)} °C` : "N/A";
    }
    return "N/A";
  } catch (error) {
    console.error("Error parsing temperature:", error);
    return "N/A";
  }
};

const parseMinMaxTemperature = (rawText) => {
  try {
    const matches = rawText.match(/-?\d+(\.\d+)?/gi) || [];
    const minTemp = matches?.[0] ? parseFloat(matches[0]) : null;
    const maxTemp = matches?.[1] ? parseFloat(matches[1]) : null;

    return {
      minTemperature:
        minTemp !== null && minTemp >= -100 && minTemp <= 100
          ? `${minTemp.toFixed(1)} °C`
          : "N/A",
      maxTemperature:
        maxTemp !== null && maxTemp >= -100 && maxTemp <= 100
          ? `${maxTemp.toFixed(1)} °C`
          : "N/A",
    };
  } catch (error) {
    console.error("Error parsing min/max temperature:", error);
    return {
      minTemperature: "N/A",
      maxTemperature: "N/A",
    };
  }
};

const parseHumidityPressure = (rawText) => {
  try {
    const humidityMatch = rawText.match(/(\d+\.?\d*)\s*Humidity/i);
    const pressureMatch = rawText.match(/(\d+\.?\d*)\s*Pressure/i);

    const humidity = humidityMatch ? parseInt(humidityMatch[1], 10) : null;
    const pressure = pressureMatch ? parseFloat(pressureMatch[1]) : null;

    return {
      humidity:
        humidity !== null && humidity >= 0 && humidity <= 100
          ? `${humidity}%`
          : "N/A",
      pressure:
        pressure !== null && pressure >= 300 && pressure <= 1100
          ? `${pressure.toFixed(1)} hPa`
          : "N/A",
    };
  } catch (error) {
    console.error("Error parsing humidity/pressure:", error);
    return {
      humidity: "N/A",
      pressure: "N/A",
    };
  }
};

const formatDate = (dateString) => {
  try {
    return new Intl.DateTimeFormat("en-US", {
      year: "numeric",
      month: "long",
      day: "numeric",
    }).format(new Date(dateString));
  } catch {
    return dateString;
  }
};

const fetchWithRetry = async (url, options, retries = 3, backoff = 300) => {
  for (let i = 0; i < retries; i++) {
    try {
      return await axios.get(url, options);
    } catch (error) {
      if (i === retries - 1) throw error;
      await new Promise((resolve) => setTimeout(resolve, backoff * (i + 1)));
    }
  }
};

const fetchWeatherData = async (city) => {
  // Encode the city name for URL, preserving special characters
  const encodedCity = encodeURIComponent(city.trim())
    .replace(/%20/g, '-')  // Replace spaces with hyphens
    .replace(/'/g, '');    // Remove single quotes

  const primaryUrl = `${process.env.SCRAPE_API_FIRST}${encodedCity}${process.env.SCRAPE_API_LAST}`;
  const fallbackUrl = `${process.env.SCRAPE_API_FALLBACK}${encodedCity}`;

  try {
    return await fetchWithRetry(primaryUrl, {
      timeout: 5000,
      headers: {
        "User-Agent": "Mozilla/5.0 (Windows NT 10.0; Win64; x64) AppleWebKit/537.36 (KHTML, like Gecko) Chrome/91.0.4472.124 Safari/537.36",
      },
    });
  } catch (error) {
    console.warn("Primary source failed, trying fallback:", error.message);
    try {
      return await fetchWithRetry(fallbackUrl, {
        timeout: 5000,
        headers: {
          'User-Agent': 'Mozilla/5.0 (Windows NT 10.0; Win64; x64) AppleWebKit/537.36 (KHTML, like Gecko) Chrome/91.0.4472.124 Safari/537.36'
        }
      });
    } catch (fallbackError) {
      console.error("Fallback also failed:", fallbackError.message);
      throw fallbackError;
    }
  }
};

const fallbackSelectors = {
  TEMPERATURE_CLASS: ".temp-fallback",
  MIN_MAX_TEMPERATURE_CLASS: ".min-max-temp-fallback",
  HUMIDITY_PRESSURE_CLASS: ".humidity-pressure-fallback",
  CONDITION_CLASS: ".condition-fallback",
  DATE_CLASS: ".date-fallback",
};

const validateSelectors = async () => {
  const testCity = "delhi";
  const testUrl = `${process.env.SCRAPE_API_FIRST}${testCity}${process.env.SCRAPE_API_LAST}`;

  try {
    const response = await axios.get(testUrl, {
      timeout: 5000,
      headers: {
        "User-Agent": "Mozilla/5.0 (Windows NT 10.0; Win64; x64) AppleWebKit/537.36 (KHTML, like Gecko) Chrome/91.0.4472.124 Safari/537.36",
      },
    });
    const $ = cheerio.load(response.data);

    const missingSelectors = [];
    Object.keys(fallbackSelectors).forEach((key) => {
      if (!$(process.env[key]).length) {
        missingSelectors.push(key);
      }
    });

    if (missingSelectors.length) {
      console.warn("Selector validation failed for:", missingSelectors);
      await sendAdminAlert(missingSelectors);
    } else {
      console.log("All selectors validated successfully.");
    }
  } catch (error) {
    console.error("Error during selector validation:", error.message);
    await sendAdminAlert(["ALL_SELECTORS_FAILED"]);
  }
};

app.get("/api/weather-forecast/:city", async (req, res) => {
  const city = req.params.city;
  const apiKey = process.env.SPECIAL_API_KEY;

  if (!apiKey) {
    return res.status(500).json({ error: "API key not set." });
  }

  try {
    const encodedCity = encodeURIComponent(city);

    const url = new URL("https://api.openweathermap.org/data/2.5/forecast");
    url.searchParams.set("q", encodedCity);
    url.searchParams.set("appid", apiKey);
    url.searchParams.set("units", "metric");

    const response = await fetch(url.toString());

    if (!response.ok) {
      return res.status(response.status).json({ error: "City not found or failed to fetch data." });
    }

    const data = await response.json();

    const forecast = data.list
      .filter((_, i) => i % 8 === 0)
      .slice(0, 4)
      .map(entry => ({
        date: entry.dt_txt,
        temperature: entry.main.temp,
        min: entry.main.temp_min,
        max: entry.main.temp_max,
        humidity: entry.main.humidity,
        pressure: entry.main.pressure,
        condition: entry.weather[0].main,
      }));

    res.json({ forecast });
  } catch (err) {
    console.error("Error fetching forecast:", err);
    res.status(500).json({ error: "Failed to fetch weather forecast." });
  }
});


app.get("/api/weather/:city", async (req, res) => {
  try {
    const city = sanitizeInput(req.params.city);

    if (!city || !isValidCity(city)) {
      return handleError(
        res,
        400,
        "Invalid city name. Use letters, spaces, apostrophes (') and hyphens (-)",
        "INVALID_CITY",
      );
    }

    const response = await fetchWeatherData(city);
    const $ = cheerio.load(response.data);

    const getElementText = (selector, fallbackSelector) => {
      const element = $(selector);
      if (element.length) return element.text()?.trim() || null;

<<<<<<< HEAD
    } catch (scrapingError) {
        console.error("Scraping error:", scrapingError.message); // Don't log full error object

    // Send safe admin alert (do not include full error stack or request headers)
    await sendAdminAlert(`Weather scrape failed for city: ${req.params.city}\nReason: ${scrapingError.message}`);

    if (scrapingError.code === "ECONNABORTED") {
        return handleError(res, 504, "The weather service is taking too long. Try again later.", "TIMEOUT");
    }
    if (scrapingError.response?.status === 404) {
        return handleError(res, 404, "City not found. Please check the spelling.", "CITY_NOT_FOUND");
    }

    // Generic fallback
    return handleError(res, 502, "Failed to retrieve data from the weather service.", "BAD_GATEWAY");
=======
      const fallbackElement = $(fallbackSelector);
      if (fallbackElement.length) return fallbackElement.text()?.trim() || null;

      // It's better to return null and handle it later than to throw here
      console.error(`Required element not found for primary selector: ${selector} or fallback: ${fallbackSelector}`);
      return null;
    };

    const temperature = parseTemperature(
      getElementText(
        process.env.TEMPERATURE_CLASS,
        fallbackSelectors.TEMPERATURE_CLASS,
      ),
    );
    const { minTemperature, maxTemperature } = parseMinMaxTemperature(
      getElementText(
        process.env.MIN_MAX_TEMPERATURE_CLASS,
        fallbackSelectors.MIN_MAX_TEMPERATURE_CLASS,
      ),
    );
    const { humidity, pressure } = parseHumidityPressure(
      getElementText(
        process.env.HUMIDITY_PRESSURE_CLASS,
        fallbackSelectors.HUMIDITY_PRESSURE_CLASS,
      ),
    );
    const condition = getElementText(
      process.env.CONDITION_CLASS,
      fallbackSelectors.CONDITION_CLASS,
    );
    const date = getElementText(
      process.env.DATE_CLASS,
      fallbackSelectors.DATE_CLASS,
    );

    if (!temperature || !condition) {
      return handleError(
        res,
        503, // Use 503 as it indicates a server-side parsing/scraping issue
        "Unable to parse weather data. The source website structure might have changed.",
        "PARSING_ERROR"
      );
>>>>>>> 34343cfd
    }

    const weatherData = {
      date: formatDate(date),
      temperature,
      condition,
      minTemperature,
      maxTemperature,
      humidity,
      pressure,
    };

    res.json(weatherData);

  } catch (scrapingError) {
    console.error("Scraping error:", scrapingError);

    if (scrapingError.code === "ECONNABORTED") {
      return handleError(res, 504, "The weather service is taking too long. Try again later.", "TIMEOUT");
    }
    if (scrapingError.response?.status === 404) {
      return handleError(res, 404, "City not found. Please check the spelling.", "CITY_NOT_FOUND");
    }

    // Generic fallback for other scraping errors
    return handleError(res, 502, "Failed to retrieve data from the weather service.", "BAD_GATEWAY");
  }
});

// Schedule weekly selector validation with randomness
let selectorValidationInterval;
const scheduleSelectorValidation = () => {
  // Base interval: 7 days (weekly)
  const baseInterval = 7 * 24 * 60 * 60 * 1000;

  // Add randomness: ±12 hours to distribute load across instances
  const randomBytes = crypto.randomBytes(4);
  const randomValue = randomBytes.readUInt32BE(0) / 0xFFFFFFFF; // Convert to 0-1 range
  const randomOffset = randomValue * 24 * 60 * 60 * 1000 - 12 * 60 * 60 * 1000; // ±12 hours
  const interval = baseInterval + randomOffset;

  console.log("Selector validation scheduled successfully");
  selectorValidationInterval = setInterval(validateSelectors, interval);
};

app.get('/config', (req, res) => {
  res.json({
    RECENT_SEARCH_LIMIT: process.env.RECENT_SEARCH_LIMIT || 5,
    API_URL: process.env.API_URL,
  });
});

app.get("/api/version", (req, res) => {
  res.json({ version: "1.0.0", lastUpdated: "2023-10-01" });
});

<<<<<<< HEAD
// CORS error handler
app.use((err, req, res, next) => {
  if (err.message === "Not allowed by CORS") {
    return handleError(res, 403, "CORS policy disallows access from this origin.", "CORS_DENIED");
  }
  next(err);
});

// Route not found handler (404)
app.use((req, res, next) => {
  handleError(res, 404, "Route not found.", "ROUTE_NOT_FOUND");
});

// Final unhandled error handler (500)
app.use((err, req, res, next) => {
  if (process.env.NODE_ENV !== 'production') {
        console.error("Unhandled error:", err);
    } else {
        console.error("Error occurred:", err.message); // No stack trace in production
    }

    return handleError(res, 500, "Internal server error.", "UNHANDLED_EXCEPTION", err.message);
});

const stopServer = () => {
  if (selectorValidationInterval) clearInterval(selectorValidationInterval);
  return new Promise((resolve, reject) => {
    server.close((err) => {
      if (err) reject(err);
      else resolve();
    });
  });
};
=======
// Error Handling
app.use(corsErrorHandler);
app.use(routeNotFoundHandler);
app.use(errorHandler);
>>>>>>> 34343cfd

const PORT = process.env.PORT || 5000;
const server = app.listen(PORT, async () => {
  console.log("Server started successfully");
  await validateSelectors();
  scheduleSelectorValidation();
});

module.exports = { app, server, stopValidationJob };<|MERGE_RESOLUTION|>--- conflicted
+++ resolved
@@ -1,10 +1,8 @@
 const express = require("express");
 const cors = require("cors");
 const path = require("path");
-<<<<<<< HEAD
 const nodemailer = require("nodemailer");
 const crypto = require("crypto");
-// const sendAdminAlert = require("./sendAdminAlert");
 
 // Load environment variables
 const envResult = dotenv.config();
@@ -55,31 +53,9 @@
     });
     console.log("Email alert sent successfully");
   } catch (error) {
-    console.error("Email alert failed to send. Check your mail configuration.");
-
-  }
-};
-=======
-
-const { configureEnv } = require("./src/config/env");
-const { corsOptions } = require("./src/config/cors");
-const {
-  errorHandler,
-  routeNotFoundHandler,
-  corsErrorHandler,
-} = require("./src/middleware/error.middleware");
-const { applySecurityHeaders } = require("./src/middleware/headers.middleware");
-const {
-  dynamicRateLimiter,
-} = require("./src/middleware/rateLimiter.middleware");
-
-const weatherRoutes = require("./src/routes/weather.routes");
-const {
-  validateSelectors,
-  scheduleSelectorValidation,
-  stopValidationJob,
-} = require("./src/services/selectorValidation.service");
->>>>>>> 34343cfd
+    console.error("Email alert failed to send. Check your mail configuration.", error);
+  }
+};
 
 const app = express();
 configureEnv(); // Load env or fallback
@@ -339,7 +315,6 @@
       const element = $(selector);
       if (element.length) return element.text()?.trim() || null;
 
-<<<<<<< HEAD
     } catch (scrapingError) {
         console.error("Scraping error:", scrapingError.message); // Don't log full error object
 
@@ -355,50 +330,6 @@
 
     // Generic fallback
     return handleError(res, 502, "Failed to retrieve data from the weather service.", "BAD_GATEWAY");
-=======
-      const fallbackElement = $(fallbackSelector);
-      if (fallbackElement.length) return fallbackElement.text()?.trim() || null;
-
-      // It's better to return null and handle it later than to throw here
-      console.error(`Required element not found for primary selector: ${selector} or fallback: ${fallbackSelector}`);
-      return null;
-    };
-
-    const temperature = parseTemperature(
-      getElementText(
-        process.env.TEMPERATURE_CLASS,
-        fallbackSelectors.TEMPERATURE_CLASS,
-      ),
-    );
-    const { minTemperature, maxTemperature } = parseMinMaxTemperature(
-      getElementText(
-        process.env.MIN_MAX_TEMPERATURE_CLASS,
-        fallbackSelectors.MIN_MAX_TEMPERATURE_CLASS,
-      ),
-    );
-    const { humidity, pressure } = parseHumidityPressure(
-      getElementText(
-        process.env.HUMIDITY_PRESSURE_CLASS,
-        fallbackSelectors.HUMIDITY_PRESSURE_CLASS,
-      ),
-    );
-    const condition = getElementText(
-      process.env.CONDITION_CLASS,
-      fallbackSelectors.CONDITION_CLASS,
-    );
-    const date = getElementText(
-      process.env.DATE_CLASS,
-      fallbackSelectors.DATE_CLASS,
-    );
-
-    if (!temperature || !condition) {
-      return handleError(
-        res,
-        503, // Use 503 as it indicates a server-side parsing/scraping issue
-        "Unable to parse weather data. The source website structure might have changed.",
-        "PARSING_ERROR"
-      );
->>>>>>> 34343cfd
     }
 
     const weatherData = {
@@ -455,7 +386,6 @@
   res.json({ version: "1.0.0", lastUpdated: "2023-10-01" });
 });
 
-<<<<<<< HEAD
 // CORS error handler
 app.use((err, req, res, next) => {
   if (err.message === "Not allowed by CORS") {
@@ -489,12 +419,6 @@
     });
   });
 };
-=======
-// Error Handling
-app.use(corsErrorHandler);
-app.use(routeNotFoundHandler);
-app.use(errorHandler);
->>>>>>> 34343cfd
 
 const PORT = process.env.PORT || 5000;
 const server = app.listen(PORT, async () => {
