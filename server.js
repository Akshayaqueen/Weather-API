const express = require("express");
const cors = require("cors");
const path = require("path");
const nodemailer = require("nodemailer");
const crypto = require("crypto");
const dotenv = require("dotenv");
const xss = require("xss");
const fs = require("fs");
const { configureEnv } = require("./src/config/env.js");
const corsOptions = require("./src/config/cors.js");
const {
  applySecurityHeaders,
} = require("./src/middlewares/headers.middleware.js");
const {
  dynamicRateLimiter,
} = require("./src/middlewares/rateLimiter.middleware.js");
const stopValidationJob = require("./src/services/selectorValidation.service.js");
let oauthRoutes;
let requireAuth, optionalAuth;
const axios = require("axios");
const cheerio = require("cheerio");

function sendErrorResponse(res, statusCode, message, code, details = null) {
  const errRes = {
    statusCode,
    error: message,
    code,
    timestamp: new Date().toISOString(),
  };
  if (details) errRes.details = details;
  res.status(statusCode).json(errRes);
}

// Enhanced Logging and Monitoring
const { logger, logError, logPerformance } = require("./src/utils/logger");
const {
  requestLoggingMiddleware,
  errorLoggingMiddleware,
  rateLimitLoggingMiddleware,
  healthCheckLoggingMiddleware,
  securityLoggingMiddleware,
} = require("./src/middlewares/logging.middleware");
const { monitoringService } = require("./src/services/monitoring.service");
const adminRoutes = require("./src/routes/admin.routes");

// Import enhanced error handling
const { handleError } = require("./src/middlewares/error.middleware");

// Import cache middleware and services
const CacheMiddleware = require("./src/middlewares/cache.middleware");
const redisService = require("./src/services/redis.service");
const cacheWarmingService = require("./src/services/cacheWarming.service");

// Database initialization
const {
  initializeApp,
  shutdownDatabase,
  getDatabaseHealth,
} = require("./src/database/init");

// Load environment variables
const envResult = dotenv.config();
if (envResult.error) {
  const envExamplePath = path.join(__dirname, ".env.example");
  if (fs.existsSync(envExamplePath)) {
    dotenv.config({ path: envExamplePath });
    console.warn(
      "Using .env.example for environment variables. Please create a .env file for production.",
    );
  } else {
    console.error("No .env or .env.example file found!");
    process.exit(1);
  }
}

// Nodemailer transporter configuration
const transporter = nodemailer.createTransport({
  service: "gmail",
  auth: {
    user: process.env.MAIL_USER,
    pass: process.env.MAIL_PASS,
  },
});

// Function to send admin alert via email
const sendAdminAlert = async (failedSelectors) => {
  if (process.env.NODE_ENV === "test") return;
  const adminEmail = process.env.ADMIN_EMAIL;
  if (!adminEmail) {
    console.error("Admin email not configured. Cannot send alert.");
    return;
  }
  if (!process.env.MAIL_USER || !process.env.MAIL_PASS) {
    console.warn(
      "Email notifications disabled: Missing required email configuration in environment variables.",
    );
    return;
  }

  // FIX: Handle both string and array inputs
  const alertMessage = Array.isArray(failedSelectors)
    ? `The following selectors failed validation: ${failedSelectors.join(", ")}. Please update the environment variables or fallback selectors.`
    : failedSelectors; // If it's a string, use it directly

  console.error(`Admin Alert: ${alertMessage}`);

  try {
    await transporter.sendMail({
      from: `"Weather API Alert" <${process.env.MAIL_USER}>`,
      to: adminEmail,
      subject: "Weather API Selector Failure Alert",
      text: `${alertMessage}\nPlease check the target website selectors or update fallback selectors.`,
      html: `<p><strong>Selector Validation Failed</strong></p><p>${alertMessage}</p><p>Please check the target website selectors or update fallback selectors.</p>`,
    });
    console.log("Email alert sent successfully");
  } catch (error) {
    console.error(
      "Email alert failed to send. Check your mail configuration.",
      error,
    );
  }
};

const app = express();
configureEnv(); // Load env or fallback
// After env is set, explicitly start Redis service
try {
  redisService.start();
} catch (e) {
  // Never crash app due to cache startup issues
  console.warn("Redis service start skipped due to initialization error:", e.message);
}

// Now that env is configured, require OAuth routes and middleware that depend on env
({
  requireAuth,
  optionalAuth,
} = require("./src/middlewares/oauth.middleware.js"));
oauthRoutes = require("./src/routes/oauth.routes.js");

logger.info("Weather API starting up", {
  environment: process.env.NODE_ENV,
  nodeVersion: process.version,
  timestamp: new Date().toISOString(),
});

app.use(cors(corsOptions));
app.use(express.static("public"));
app.use(express.json());
app.use(express.urlencoded({ extended: true })); // For OAuth form data
app.use(healthCheckLoggingMiddleware);
// In tests, disable trust proxy to satisfy express-rate-limit validation
if (process.env.NODE_ENV === "test") {
  app.set("trust proxy", false);
} else {
  // Allow configuring via env; default to false for safety
  const trustProxyEnv = process.env.TRUST_PROXY;
  app.set("trust proxy", trustProxyEnv ? trustProxyEnv === "true" : false);
}

// Security middleware
applySecurityHeaders(app);
app.use(securityLoggingMiddleware);

// Rate limiting with logging
app.use((req, res, next) => {
  const originalRateLimit = dynamicRateLimiter;
  originalRateLimit(req, res, (err) => {
    if (err) return next(err);

    // Record rate limit metrics
    if (req.rateLimit) {
      const limitType = req.path.startsWith("/api/weather")
        ? "weather"
        : "default";
      monitoringService.recordRateLimitHit(limitType, req.ip);
    }

    rateLimitLoggingMiddleware(req, res, next);
  });
});

// OAuth routes
app.use("/oauth", oauthRoutes);

app.use((req, res, next) => {
  if (req.rateLimit) {
    res.setHeader("X-RateLimit-Limit", req.rateLimit.limit);
    res.setHeader(
      "X-RateLimit-Remaining",
      Math.max(0, req.rateLimit.limit - req.rateLimit.current),
    );
    res.setHeader("X-RateLimit-Reset", Date.now() + req.rateLimit.resetTime);
  }
  next();
});

// Enhanced request/response logging and monitoring
app.use((req, res, next) => {
  const startTime = Date.now();

  // Override res.end to capture metrics
  const originalEnd = res.end;
  res.end = function (chunk, encoding) {
    const duration = Date.now() - startTime;

    // Record HTTP request metrics
    monitoringService.recordHttpRequest(req, res, duration);

    // Call original end method
    originalEnd.call(this, chunk, encoding);
  };

  next();
});

// Admin routes for monitoring dashboard
app.use("/admin", adminRoutes);

const xssOptions = {
  whiteList: {}, // No HTML tags allowed - strip all HTML
  stripIgnoreTag: true, // Remove all unrecognized tags
  stripIgnoreTagBody: ['script'], // Remove script tag content entirely
  allowCommentTag: false, // No HTML comments
  css: false, // No inline CSS
};


const xssFilter = new xss.FilterXSS(xssOptions);


const sanitizeInput = (str) => {
  if (typeof str !== 'string') {
    return '';
  }

  const xssFiltered = xssFilter.process(str);


  const trimmed = xssFiltered.trim();

  // Additional validation for city names - only allow safe characters
  // This regex allows letters (including unicode), spaces, hyphens, apostrophes, and numbers
  const sanitized = trimmed.replace(/[^\p{L}\p{M}\s''\-\d]/gu, '');

  return sanitized;
};



const isValidCity = (city) => {

  if (typeof city !== 'string' || !city.trim()) {
    return false;
  }

  if (city.length < 2 || city.length > 50) {
    return false;
  }

  const validCityPattern = /^[\p{L}\p{M}\s''\-\d]{2,50}$/u;
  if (!validCityPattern.test(city)) {
    return false;
  }


  const xssPatterns = [
    /<script/i,
    /javascript:/i,
    /on\w+=/i,
    /<iframe/i,
    /<object/i,
    /<embed/i,
    /data:text\/html/i
  ];

  return !xssPatterns.some(pattern => pattern.test(city));
};


const sanitizeCityName = (str) => {

  const generalSanitized = sanitizeInput(str);


  return generalSanitized
    .replace(/[^\p{L}\p{M}\s''\-\d]/gu, '')
    .substring(0, 50);
};

const TEMPERATURE_PATTERN = /-?\d+(?:\.\d+)?/;

const parseTemperature = (rawText) => {
  try {
    if (typeof rawText !== "string" || rawText.length > 200) {
      return "N/A";
    }
    // Use optimized pattern
    const match = rawText.match(TEMPERATURE_PATTERN);
    if (match) {
      const temp = parseFloat(match[0]);
      return temp >= -100 && temp <= 100 ? `${temp.toFixed(1)} °C` : "N/A";
    }
    return "N/A";
  } catch (error) {
    console.error("Error parsing temperature:", error);
    return "N/A";
  }
};

const parseMinMaxTemperature = (rawText) => {
  try {
    if (typeof rawText !== "string" || rawText.length > 200) {
      return { minTemperature: "N/A", maxTemperature: "N/A" };
    }
    // Create global version from base pattern
    const regex = new RegExp(TEMPERATURE_PATTERN.source, 'g');
    const matches = rawText.match(regex) || [];
    
    const minTemp = matches[0] ? parseFloat(matches[0]) : null;
    const maxTemp = matches[1] ? parseFloat(matches[1]) : null;

    return {
      minTemperature:
        minTemp !== null && minTemp >= -100 && minTemp <= 100
          ? `${minTemp.toFixed(1)} °C`
          : "N/A",
      maxTemperature:
        maxTemp !== null && maxTemp >= -100 && maxTemp <= 100
          ? `${maxTemp.toFixed(1)} °C`
          : "N/A",
    };
  } catch (error) {
    console.error("Error parsing min/max temperature:", error);
    return {
      minTemperature: "N/A",
      maxTemperature: "N/A",
    };
  }
};

const parseHumidityPressure = (rawText) => {
  try {
    if (!rawText) return { humidity: "N/A", pressure: "N/A" };
    const humidityMatch =
      rawText.match(/(\d+\.?\d*)\s*%/i) ||
      rawText.match(/(\d+\.?\d*)\s*Humidity/i);
    const pressureMatch =
      rawText.match(/(\d+\.?\d*)\s*hPa/i) ||
      rawText.match(/(\d+\.?\d*)\s*Pressure/i);

    const humidity = humidityMatch ? parseInt(humidityMatch[1], 10) : null;
    const pressure = pressureMatch ? parseFloat(pressureMatch[1]) : null;

    return {
      humidity:
        humidity !== null && humidity >= 0 && humidity <= 100
          ? `${humidity}%`
          : "N/A",
      pressure:
        pressure !== null && pressure >= 300 && pressure <= 1100
          ? `${pressure.toFixed(1)} hPa`
          : "N/A",
    };
  } catch (error) {
    console.error("Error parsing humidity/pressure:", error);
    return {
      humidity: "N/A",
      pressure: "N/A",
    };
  }
};

const formatDate = (dateString) => {
  try {
    if (!dateString) return "N/A";
    return new Intl.DateTimeFormat("en-US", {
      year: "numeric",
      month: "long",
      day: "numeric",
    }).format(new Date(dateString));
  } catch {
    return dateString;
  }
};

const fetchWithRetry = async (url, options, retries = 3, backoff = 300) => {
  for (let i = 0; i < retries; i++) {
    try {
      return await axios.get(url, options);
    } catch (error) {
      if (i === retries - 1) throw error;
      await new Promise((resolve) => setTimeout(resolve, backoff * (i + 1)));
    }
  }
};

const fetchWeatherData = async (city) => {
  // Encode the city name for URL, preserving special characters
  const encodedCity = encodeURIComponent(city.trim())
    .replace(/%20/g, "-") // Replace spaces with hyphens
    .replace(/'/g, ""); // Remove single quotes

  const primaryUrl = `${process.env.SCRAPE_API_FIRST}${encodedCity}${process.env.SCRAPE_API_LAST}`;
  const fallbackUrl = `${process.env.SCRAPE_API_FALLBACK}${encodedCity}`;

  try {
    return await fetchWithRetry(primaryUrl, {
      timeout: 5000,
      headers: {
        "User-Agent":
          "Mozilla/5.0 (Windows NT 10.0; Win64; x64) AppleWebKit/537.36 (KHTML, like Gecko) Chrome/91.0.4472.124 Safari/537.36",
      },
    });
  } catch (error) {
    console.warn("Primary source failed, trying fallback:", error.message);
    try {
      return await fetchWithRetry(fallbackUrl, {
        timeout: 5000,
        headers: {
          "User-Agent":
            "Mozilla/5.0 (Windows NT 10.0; Win64; x64) AppleWebKit/537.36 (KHTML, like Gecko) Chrome/91.0.4472.124 Safari/537.36",
        },
      });
    } catch (fallbackError) {
      console.error("Fallback also failed:", fallbackError.message);
      throw fallbackError;
    }
  }
};

const fallbackSelectors = {
  TEMPERATURE_CLASS: ".temp-fallback",
  MIN_MAX_TEMPERATURE_CLASS: ".min-max-temp-fallback",
  HUMIDITY_PRESSURE_CLASS: ".humidity-pressure-fallback",
  CONDITION_CLASS: ".condition-fallback",
  DATE_CLASS: ".date-fallback",
};

const validateSelectors = async () => {
  if (process.env.NODE_ENV === "test") {
    console.log("Skipping selector validation in test mode");
    return;
  }
  const testCity = "delhi";
  const testUrl = `${process.env.SCRAPE_API_FIRST}${testCity}${process.env.SCRAPE_API_LAST}`;
  try {
    const response = await axios.get(testUrl, {
      timeout: 5000,
      headers: {
        "User-Agent":
          "Mozilla/5.0 (Windows NT 10.0; Win64; x64) AppleWebKit/537.36 (KHTML, like Gecko) Chrome/91.0.4472.124 Safari/537.36",
      },
    });
    const $ = cheerio.load(response.data);

    const missingSelectors = [];
    Object.keys(fallbackSelectors).forEach((key) => {
      if (!$(process.env[key]).length) {
        missingSelectors.push(key);
      }
    });

    if (missingSelectors.length) {
      console.warn("Selector validation failed for:", missingSelectors);
      await sendAdminAlert(missingSelectors);
    } else {
      console.log("All selectors validated successfully.");
    }
  } catch (error) {
    console.error("Error during selector validation:", error.message);
    await sendAdminAlert(["ALL_SELECTORS_FAILED"]);
  }
};

// In tests, do not require OAuth for weather endpoints to keep legacy tests passing
const weatherAuthMiddleware =
  process.env.NODE_ENV === "test"
    ? (req, res, next) => next()
    : requireAuth(["read"]);

app.get(
  "/api/weather-forecast/:city",
  weatherAuthMiddleware,
  async (req, res) => {
    const city = req.params.city;
    const apiKey = process.env.SPECIAL_API_KEY;
    const startTime = Date.now();
  
    logger.info(`Weather forecast request for ${city}`, {
      correlationId: req.correlationId,
      ip: req.ip,
      userAgent: req.get("User-Agent"),
    });
    
    if (!apiKey) {
      monitoringService.recordError(
        "configuration",
        "/api/weather-forecast/:city",
      );
      return sendErrorResponse(
        res,
        500,
        "API key not set",
        "MISSING_API_KEY",
        null,
      );
    }

    try {
      const encodedCity = encodeURIComponent(city);

      const url = new URL("https://api.openweathermap.org/data/2.5/forecast");
      url.searchParams.set("q", encodedCity);
      url.searchParams.set("appid", apiKey);
      url.searchParams.set("units", "metric");

      const response = await fetch(url.toString());
      const externalApiDuration = Date.now() - startTime;
      
      monitoringService.recordExternalApiCall(
        "openweathermap-forecast",
        externalApiDuration,
        response.ok ? "success" : "error",
      );

      if (!response.ok) {
        const errorData = await response.json();
        monitoringService.recordWeatherApiRequest(
          city,
          "error",
          "openweathermap",
        );
        return sendErrorResponse(
          res,
          response.status,
          errorData.message || "City not found or failed to fetch data",
          "FORECAST_API_ERROR",
          null,
        );
      }

      const data = await response.json();

      const forecast = data.list
        .filter((_, i) => i % 8 === 0)
        .slice(0, 4)
        .map((entry) => ({
          date: entry.dt_txt,
          temperature: entry.main.temp,
          min: entry.main.temp_min,
          max: entry.main.temp_max,
          humidity: entry.main.humidity,
          pressure: entry.main.pressure,
          condition: entry.weather[0].main,
        }));
      
      monitoringService.recordWeatherApiRequest(
        city,
        "success",
        "openweathermap",
      );

      logger.info(`Weather forecast successful for ${city}`, {
        correlationId: req.correlationId,
        duration: Date.now() - startTime,
        forecastCount: forecast.length,
      });

      res.json({ forecast });
    } catch (err) {
      const duration = Date.now() - startTime;

      // Record error metrics
      monitoringService.recordWeatherApiRequest(
        city,
        "error",
        "openweathermap",
      );
      monitoringService.recordError(
        "external_api",
        "/api/weather-forecast/:city",
      );

      logError(
        err,
        {
          city,
          duration,
          endpoint: "weather-forecast",
        },
        req.correlationId,
      );
    }
  },
);

<<<<<<< HEAD
// Removed erroneous duplicate route with unused variable and unreachable code

=======
>>>>>>> f820f1b3
app.get(
  "/api/weather/:city",
  CacheMiddleware.weatherCache,
  async (req, res) => {
    const startTime = Date.now();

    try {
      const city = sanitizeCityName(req.params.city);
      
      logger.info(`Weather request for ${city}`, {
        correlationId: req.correlationId,
        ip: req.ip,
        userAgent: req.get("User-Agent"),
      });

      if (!city || !isValidCity(city)) {
        monitoringService.recordError("validation", "/api/weather/:city");
        return sendErrorResponse(
          res,
          400,
          "Invalid city name. Use letters, spaces, apostrophes (') and hyphens (-)",
          "INVALID_CITY",
          null,
        );
      }

      const response = await fetchWeatherData(city);
    const $ = cheerio.load(response.data);
    
    const getElementText = (selectorKey) => {
        const primarySelector = process.env[selectorKey];
        const fallbackSelector = fallbackSelectors[selectorKey];
        let text = null;

        if (primarySelector && $(primarySelector).length) {
          text = $(primarySelector).text()?.trim();
        }

        if (!text && fallbackSelector && $(fallbackSelector).length) {
          text = $(fallbackSelector).text()?.trim();
        }
      
        return text || null;
      };

      const temperatureText = getElementText("TEMPERATURE_CLASS");
      const minMaxText = getElementText("MIN_MAX_TEMPERATURE_CLASS");
      const humidityPressureText = getElementText("HUMIDITY_PRESSURE_CLASS");
      const conditionText = getElementText("CONDITION_CLASS");
      const dateText = getElementText("DATE_CLASS");

      const temperature = parseTemperature(temperatureText);
      const { minTemperature, maxTemperature } =
        parseMinMaxTemperature(minMaxText);
      const { humidity, pressure } = parseHumidityPressure(humidityPressureText);
      const condition = conditionText || "N/A";
      const date = formatDate(dateText);

      if (temperature === "N/A" && condition === "N/A") {
        return sendErrorResponse(
          res,
          500,
          "Failed to parse weather data.",
          "PARSING_ERROR",
        );
      }

      const weatherData = {
        date,
        temperature,
        condition,
        minTemperature,
        maxTemperature,
        humidity,
        pressure,
      };

      // Record successful scraping
      const duration = Date.now() - startTime;
      monitoringService.recordWeatherApiRequest(city, "success", "scraping");

      logger.info(`Weather request successful for ${city}`, {
        correlationId: req.correlationId,
        duration,
        dataQuality: {
          temperature: temperature !== "N/A",
          condition: condition !== "N/A",
          humidity: humidity !== "N/A",
          pressure: pressure !== "N/A",
        },
      });

      res.json(weatherData);

      if (primarySelector && $(primarySelector).length) {
        text = $(primarySelector).text()?.trim();
      }

      if (!text && fallbackSelector && $(fallbackSelector).length) {
        text = $(fallbackSelector).text()?.trim();
      }

      return text || null;

    } catch (scrapingError) {
      const duration = Date.now() - startTime;

      // Record error metrics
      monitoringService.recordWeatherApiRequest(
        req.params.city,
        "error",
        "scraping",
      );

      // Log error with context
      logError(
        scrapingError,
        {
          city: req.params.city,
          duration,
          endpoint: "weather",
          errorCode: scrapingError.code,
          statusCode: scrapingError.response?.status,
        },
        req.correlationId,
      );
  
    console.error("Scraping error:", scrapingError.message);
    // Sanitize error message before sending to admin
    const sanitizedCity = sanitizeCityName(req.params.city);
      await sendAdminAlert(
        `Weather scrape failed for city: ${sanitizedCity}\nReason: ${scrapingError.message}`,
      );

      if (scrapingError.code === "ECONNABORTED") {
        monitoringService.recordError("network", "/api/weather/:city");
        return sendErrorResponse(
          res,
          504,
          "The weather service is taking too long. Try again later.",
          "TIMEOUT",
          null,
        );
      }
      if (scrapingError.response?.status === 404) {
        monitoringService.recordError("external_api", "/api/weather/:city");
        return sendErrorResponse(
          res,
          404,
          "City not found. Please check the spelling.",
          "CITY_NOT_FOUND",
          null,
        );
      }

      monitoringService.recordError("external_api", "/api/weather/:city");
      return sendErrorResponse(
        res,
        502,
        "Failed to retrieve data from the weather service.",
        "BAD_GATEWAY",
        null,
      );
    }
  },
);

// Schedule weekly selector validation with randomness
let selectorValidationInterval;
const scheduleSelectorValidation = () => {
  // Base interval: 7 days (weekly)
  const baseInterval = 7 * 24 * 60 * 60 * 1000;

  // Add randomness: ±12 hours to distribute load across instances
  const randomBytes = crypto.randomBytes(4);
  const randomValue = randomBytes.readUInt32BE(0) / 0xffffffff; // Convert to 0-1 range
  const randomOffset = randomValue * 24 * 60 * 60 * 1000 - 12 * 60 * 60 * 1000; // ±12 hours
  const interval = baseInterval + randomOffset;

  console.log("Selector validation scheduled successfully");
  selectorValidationInterval = setInterval(validateSelectors, interval);
};

app.get("/config", optionalAuth, (req, res) => {
  const config = {
    RECENT_SEARCH_LIMIT: process.env.RECENT_SEARCH_LIMIT || 5,
    API_URL: process.env.API_URL,
  };

  // Add user info if authenticated
  if (req.user) {
    config.user = {
      username: req.user.username,
      scopes: req.user.scopes,
    };
  }

  res.json(config);
});

app.get("/api/version", (req, res) => {
  res.json({ version: "1.0.0", lastUpdated: "2023-10-01" });
});

// Import enhanced error handlers
const {
  corsErrorHandler,
  routeNotFoundHandler,
  errorHandler,
} = require("./src/middlewares/error.middleware");

// Add error logging middleware first
app.use(errorLoggingMiddleware);

// CORS error handler
app.use((err, req, res, next) => {
  if (err.message === "Not allowed by CORS") {
    return sendErrorResponse(
      res,
      403,
      "CORS policy disallows access from this origin.",
      "CORS_DENIED",
    );
  }
  next(err);
});
app.use(corsErrorHandler);

// Route not found handler (404)
app.use(routeNotFoundHandler);

// Final unhandled error handler (500)
app.use((err, req, res, next) => {
  if (process.env.NODE_ENV !== "production") {
    console.error("Unhandled error:", err);
  }
  sendErrorResponse(res, 500, "Internal server error", "SERVER_ERROR");
});
app.use(errorHandler);

const stopServer = async () => {
  if (selectorValidationInterval) clearInterval(selectorValidationInterval);

  // Stop cache warming service
  try {
    cacheWarmingService.stop();
    logger.info("Cache warming service stopped");
  } catch (error) {
    logger.error("Error stopping cache warming service", {
      error: error.message,
    });
  }

  // Close Redis connections
  try {
    await redisService.disconnect();
    logger.info("Redis connections closed");
  } catch (error) {
    logger.error("Error during Redis shutdown", { error: error.message });
  }

  // Close database connections
  try {
    await shutdownDatabase();
  } catch (error) {
    logger.error("Error during database shutdown", { error: error.message });
  }

  return new Promise((resolve, reject) => {
    if (server && server.close) {
      server.close((err) => {
        // In a test environment, the server may not be formally "running".
        // Ignore the "Not running" error to allow tests to complete gracefully.
        if (
          err &&
          err.code !== "ERR_SERVER_NOT_RUNNING" &&
          err.message !== "Not running"
        ) {
          return reject(err);
        }
        resolve();
      });
    } else {
      resolve();
    }
  });
};

const PORT = process.env.PORT || 3003;
let server;

if (process.env.NODE_ENV !== "test") {
  server = app.listen(PORT, async () => {
    logger.info("Weather API server started successfully", {
      port: PORT,
      environment: process.env.NODE_ENV,
      nodeVersion: process.version,
      enableMetrics: process.env.ENABLE_METRICS,
    });

    // Initialize database and system components
    try {
      // Initialize database first
      logger.info("Initializing database...");
      await initializeApp();

      // Initialize monitoring and validation
      await validateSelectors();
      scheduleSelectorValidation();

      // Initialize cache warming service
      if (process.env.CACHE_WARMING_ENABLED !== "false") {
        logger.info("Starting cache warming service...");
        cacheWarmingService.start();
      }

      // Get database health status
      const dbHealth = await getDatabaseHealth();

      logger.info("System initialization completed", {
        database: dbHealth.status,
        selectorValidation: "enabled",
        monitoring: "enabled",
        cacheWarming:
          process.env.CACHE_WARMING_ENABLED !== "false"
            ? "enabled"
            : "disabled",
        redis: redisService.isConnected ? "connected" : "disconnected",
        adminDashboard: `/admin/dashboard`,
        adminLogin: `/admin/login`,
        defaultCredentials:
          process.env.NODE_ENV !== "production"
            ? "admin/admin123 (change in production)"
            : "configured via database",
      });
    } catch (error) {
      logError(error, { context: "server-startup" });

      // For database errors, log additional context
      if (error.message.includes("DATABASE_URL")) {
        logger.error(
          "Database connection failed. Please ensure DATABASE_URL is set in your .env file",
          {
            hint: "Example: DATABASE_URL=postgresql://username:password@host:port/database?ssl=true",
          },
        );
      }

      // Don't exit on database errors in development, but warn
      if (process.env.NODE_ENV === "production") {
        logger.error("Critical error during startup in production. Exiting...");
        process.exit(1);
      } else {
        logger.warn("Continuing without database in development mode");
      }
    }
  });
} else {
  server = require("http").createServer(app);
  logger.info("Test server created", { environment: "test" });
}

// Graceful shutdown handling
const gracefulShutdown = async (signal) => {
  logger.info(`Received ${signal}. Starting graceful shutdown...`);

  try {
    await stopServer();
    logger.info("Graceful shutdown completed");
    process.exit(0);
  } catch (error) {
    logger.error("Error during graceful shutdown", { error: error.message });
    process.exit(1);
  }
};

// Register shutdown handlers
process.on("SIGTERM", () => gracefulShutdown("SIGTERM"));
process.on("SIGINT", () => gracefulShutdown("SIGINT"));

// Handle uncaught exceptions
process.on("uncaughtException", (error) => {
  logger.error("Uncaught Exception", {
    error: error.message,
    stack: error.stack,
  });
  gracefulShutdown("uncaughtException");
});

// Handle unhandled promise rejections
process.on("unhandledRejection", (reason, promise) => {
  logger.error("Unhandled Rejection", {
    reason: reason,
    promise: promise,
  });
  gracefulShutdown("unhandledRejection");
});

module.exports = {
  app,
  server,
  stopServer,
  rateLimiters: require("./src/middlewares/rateLimiter.middleware")
    .rateLimiters,
  isValidCity,
  fetchWeatherData,
  formatDate,
};<|MERGE_RESOLUTION|>--- conflicted
+++ resolved
@@ -595,11 +595,6 @@
   },
 );
 
-<<<<<<< HEAD
-// Removed erroneous duplicate route with unused variable and unreachable code
-
-=======
->>>>>>> f820f1b3
 app.get(
   "/api/weather/:city",
   CacheMiddleware.weatherCache,
