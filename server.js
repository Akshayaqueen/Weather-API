--- conflicted
+++ resolved
@@ -24,29 +24,7 @@
 const app = express();
 configureEnv(); // Load env or fallback
 
-<<<<<<< HEAD
 app.use(cors(corsOptions));
-=======
-const allowedOrigins = [
-  process.env.ALLOWED_ORIGIN,
-  process.env.ALLOWED_ORIGIN2,
-  process.env.ALLOWED_ORIGIN3,
-  process.env.ALLOWED_ORIGIN4,
-];
-
-// Security and middleware configurations
-app.use(
-  cors({
-    origin: function (origin, callback) {
-      if (!origin || allowedOrigins.indexOf(origin) !== -1) {
-        callback(null, true);
-      } else {
-        callback(new Error("Not allowed by CORS"));
-      }
-    },
-  })
-);
->>>>>>> de1cc0c9
 app.use(express.static("public"));
 app.use(express.json());
 app.set("trust proxy", true);
@@ -54,12 +32,6 @@
 applySecurityHeaders(app);
 app.use(dynamicRateLimiter);
 
-<<<<<<< HEAD
-// Routes
-app.use("/api/weather", weatherRoutes);
-
-app.get("/config", (req, res) => {
-=======
 app.use((req, res, next) => {
   if (req.rateLimit) {
     res.setHeader("X-RateLimit-Limit", req.rateLimit.limit);
@@ -395,7 +367,6 @@
 };
 
 app.get('/config', (req, res) => {
->>>>>>> de1cc0c9
   res.json({
     RECENT_SEARCH_LIMIT: process.env.RECENT_SEARCH_LIMIT || 5,
     API_URL: process.env.API_URL,
