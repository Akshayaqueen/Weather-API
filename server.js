--- conflicted
+++ resolved
@@ -288,12 +288,8 @@
 
 // Function to validate selectors
 const validateSelectors = async () => {
-<<<<<<< HEAD
-  const testCity = "delhi"; // valid test city to always validate the selectors
-=======
   const testCity = "delhi";
   
->>>>>>> 3d76d53d
   const testUrl = `${process.env.SCRAPE_API_FIRST}${testCity}${process.env.SCRAPE_API_LAST}`;
 
   try {
