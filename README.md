--- conflicted
+++ resolved
@@ -1,17 +1,5 @@
 # Weather-API
 
-<<<<<<< HEAD
-A comprehensive weather information API with OAuth 2.0 authentication, token introspection, and secure middleware.
-
-## Features
-
-- **Weather Data**: Scrape and provide weather information for cities worldwide
-- **OAuth 2.0**: Full OAuth 2.0 implementation with RFC 7662 token introspection
-- **JWT Tokens**: Secure JWT-based authentication with refresh token support
-- **Rate Limiting**: Built-in rate limiting for API protection
-- **Redis Support**: Optional Redis backend for token storage and caching
-- **Comprehensive Testing**: Full test suite covering all OAuth flows
-=======
 ![GSSoC Logo](https://github.com/GauravKarakoti/Weather-API/blob/main/public/assets/gssoc%20logo.png)
 
 <tr>
@@ -20,7 +8,7 @@
 </td>
 </tr>
 
-A simple yet powerful weather scraper built with **Node.js, Express, and Cheerio**. This project dynamically fetches real-time weather data for any city, scrapes the necessary details, and presents them on an intuitive user interface. 🌍☀️🌧️
+A comprehensive weather information API with OAuth 2.0 authentication, token introspection, and secure middleware. This project dynamically fetches real-time weather data for any city, scrapes the necessary details, and presents them on an intuitive user interface. 🌍☀️🌧️
 
 [![Open Source](https://badges.frapsoft.com/os/v1/open-source.svg?v=103)](https://github.com/GauravKarakoti/Weather-API)
 
@@ -47,7 +35,6 @@
 
 ---
 ## ✨ Features That Shine
->>>>>>> dec43c2a
 
 ## OAuth 2.0 Implementation
 
@@ -266,7 +253,6 @@
 
 ### Security Features
 
-<<<<<<< HEAD
 - **Token Rotation**: Refresh tokens are rotated on each use
 - **Rate Limiting**: Built-in rate limiting for all OAuth endpoints
 - **HTTPS Enforcement**: HTTPS required in production
@@ -275,7 +261,6 @@
 - **Client Authentication**: Multiple authentication methods supported
 - **Token Caching**: Redis-based caching for performance
 - **Audit Logging**: Comprehensive request logging
-=======
 ---
 ## 📬 Contact
 
@@ -297,7 +282,6 @@
 Feel free to open issues or discussions if you have any feedback, feature suggestions, or want to collaborate!
 
 ---
->>>>>>> dec43c2a
 
 ### Error Codes
 
@@ -363,11 +347,11 @@
 
 Please read [CONTRIBUTING.md](CONTRIBUTING.md) for details on our code of conduct and the process for submitting pull requests.
 
-<<<<<<< HEAD
+
 ## License
 
 This project is licensed under the ISC License - see the [LICENSE.md](LICENSE.md) file for details.
-=======
+
 <h2>Project Admin:</h2>
 <table>
 <tr>
@@ -397,5 +381,4 @@
  **👨‍💻 Developed By**  **❤️GauravKarakoti❤️** 
 [GitHub](https://github.com/GauravKarakoti) | [LinkedIn](https://www.linkedin.com/in/gaurav-karakoti/)
 
-[🔝 Back to Top](#top)
->>>>>>> dec43c2a
+[🔝 Back to Top](#top)