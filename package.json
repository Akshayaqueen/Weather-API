{
  "name": "weather-api",
  "version": "1.0.0",
  "main": "server.js",
  "scripts": {
    "test": "jest",
    "start": "node server.js",
    "dev": "nodemon server.js",
    "lint": "eslint . --ext .js",
    "lint:fix": "eslint . --ext .js --fix"
  },
  "keywords": [],
  "author": "",
  "license": "ISC",
  "type": "commonjs",
  "description": "",
  "dependencies": {
    "axios": "^1.8.3",
    "cheerio": "^1.0.0-rc.10",
    "cors": "^2.8.5",
    "dotenv": "^17.0.0",
    "express": "^5.1.0",
    "express-rate-limit": "^8.0.1",
<<<<<<< HEAD
    "nodemailer": "^7.0.5",
=======
    "node-fetch": "^3.3.2",
>>>>>>> 9dc77046
    "nodemon": "^3.1.9",
    "xss": "^1.0.15"
  },
  "devDependencies": {
    "eslint": "^9.31.0",
    "jest": "^30.0.3",
    "jest-environment-jsdom": "^30.0.5",
    "jsdom": "^26.0.0",
    "supertest": "^7.0.0"
  },
  "jest": {
    "testEnvironment": "jsdom"
  }
}<|MERGE_RESOLUTION|>--- conflicted
+++ resolved
@@ -21,11 +21,11 @@
     "dotenv": "^17.0.0",
     "express": "^5.1.0",
     "express-rate-limit": "^8.0.1",
-<<<<<<< HEAD
+
     "nodemailer": "^7.0.5",
-=======
+
     "node-fetch": "^3.3.2",
->>>>>>> 9dc77046
+
     "nodemon": "^3.1.9",
     "xss": "^1.0.15"
   },
