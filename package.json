{
  "name": "weather-api",
  "version": "1.0.0",
  "main": "server.js",
  "scripts": {
    "test": "jest",
    "start": "node server.js",
    "dev": "nodemon server.js",
    "lint": "eslint . --ext .js",
    "lint:fix": "eslint . --ext .js --fix"
  },
  "keywords": [],
  "author": "",
  "license": "ISC",
  "type": "commonjs",
  "description": "",
  "dependencies": {
    "axios": "^1.8.3",
    "cheerio": "^1.0.0-rc.10",
    "cors": "^2.8.5",
    "dotenv": "^17.0.0",
    "express": "^5.1.0",
    "express-rate-limit": "^8.0.1",
    "node-fetch": "^3.3.2",
    "nodemon": "^3.1.9",
    "xss": "^1.0.15"
  },
  "devDependencies": {
<<<<<<< HEAD
    "@babel/core": "^7.28.0",
    "@babel/preset-env": "^7.28.0",
    "babel-jest": "^30.0.5",
=======
>>>>>>> 9dc77046
    "eslint": "^9.31.0",
    "jest": "^30.0.3",
    "jest-environment-jsdom": "^30.0.5",
    "jsdom": "^26.0.0",
    "supertest": "^7.0.0"
  },
  "jest": {
    "testEnvironment": "jsdom"
  }
}<|MERGE_RESOLUTION|>--- conflicted
+++ resolved
@@ -26,12 +26,9 @@
     "xss": "^1.0.15"
   },
   "devDependencies": {
-<<<<<<< HEAD
     "@babel/core": "^7.28.0",
     "@babel/preset-env": "^7.28.0",
     "babel-jest": "^30.0.5",
-=======
->>>>>>> 9dc77046
     "eslint": "^9.31.0",
     "jest": "^30.0.3",
     "jest-environment-jsdom": "^30.0.5",
