--- conflicted
+++ resolved
@@ -36,13 +36,8 @@
     "nodemon": "^3.1.9",
     "pg": "^8.12.0",
     "prom-client": "^15.0.0",
-<<<<<<< HEAD
-    "redis": "^4.6.12",
     "uuid": "^11.1.0",
-=======
-    "redis": "^5.8.1",
     "uuid": "^9.0.1",
->>>>>>> 94f9cdf6
     "winston": "^3.11.0",
     "winston-daily-rotate-file": "^5.0.0",
     "xss": "^1.0.15"
