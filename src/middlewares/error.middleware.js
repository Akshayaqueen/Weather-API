/**
 * Enhanced Error Handling Middleware with Monitoring Integration
 *
 * Provides comprehensive error handling with:
 * - Structured error responses
 * - Error tracking and metrics
 * - Alert triggering for critical errors
 * - Request context preservation
 */

const { logError } = require("../utils/logger");
const { monitoringService } = require("../services/monitoring.service");

/**
 * Error severity levels for alert triggering
 */
const ERROR_SEVERITY = {
  LOW: "low",
  MEDIUM: "medium",
  HIGH: "high",
  CRITICAL: "critical",
};

/**
 * Error categorization for monitoring and alerting
 */
const ERROR_CATEGORIES = {
  VALIDATION: "validation",
  AUTHENTICATION: "authentication",
  AUTHORIZATION: "authorization",
  NETWORK: "network",
  EXTERNAL_API: "external_api",
  PARSING: "parsing",
  RATE_LIMIT: "rate_limit",
  SYSTEM: "system",
  UNKNOWN: "unknown",
};

/**
 * Enhanced error handler with monitoring and alerting
 * @param {Object} res - Express response object
 * @param {number} statusCode - HTTP status code
 * @param {string} message - Error message
 * @param {string} code - Error code
 * @param {Object} details - Additional error details
 * @param {Object} req - Express request object (optional)
 */
function handleError(
  res,
  statusCode,
  message,
  code,
  details = null,
  req = null,
) {
  const errRes = {
    statusCode,
    error: message,
    code,
    timestamp: new Date().toISOString(),
  };

  if (details) errRes.details = details;

  // Add correlation ID if available
  if (req?.correlationId) {
    errRes.correlationId = req.correlationId;
  }

  // Determine error category and severity
  const { category, severity } = categorizeError(statusCode, code);

  // Record error metrics
  const route = req?.route?.path || req?.path || "unknown";
  monitoringService.recordError(category, route);

  // Log error with context
  if (req) {
    logError(
      new Error(`${code}: ${message}`),
      {
        statusCode,
        code,
        category,
        severity,
        method: req.method,
        url: req.url,
        userAgent: req.get("User-Agent"),
        ip: req.ip,
        details,
      },
      req.correlationId,
    );
  }

  // Trigger alerts for high/critical severity errors
  if (
    severity === ERROR_SEVERITY.HIGH ||
    severity === ERROR_SEVERITY.CRITICAL
  ) {
    triggerErrorAlert(statusCode, message, code, category, severity, req);
  }

  res.status(statusCode).json(errRes);
}

/**
 * Categorize error for monitoring and alerting
 * @param {number} statusCode - HTTP status code
 * @param {string} code - Error code
 * @returns {Object} Category and severity information
 */
function categorizeError(statusCode, code) {
  let category = ERROR_CATEGORIES.UNKNOWN;
  let severity = ERROR_SEVERITY.LOW;

  // Categorize by error code
  if (code.includes("VALIDATION") || code.includes("INVALID")) {
    category = ERROR_CATEGORIES.VALIDATION;
    severity = ERROR_SEVERITY.LOW;
  } else if (code.includes("AUTH") || code.includes("UNAUTHORIZED")) {
    category = ERROR_CATEGORIES.AUTHENTICATION;
    severity = ERROR_SEVERITY.MEDIUM;
  } else if (code.includes("FORBIDDEN") || code.includes("ACCESS_DENIED")) {
    category = ERROR_CATEGORIES.AUTHORIZATION;
    severity = ERROR_SEVERITY.MEDIUM;
  } else if (code.includes("RATE_LIMIT") || code.includes("TOO_MANY")) {
    category = ERROR_CATEGORIES.RATE_LIMIT;
    severity = ERROR_SEVERITY.MEDIUM;
  } else if (
    code.includes("NETWORK") ||
    code.includes("TIMEOUT") ||
    code.includes("BAD_GATEWAY")
  ) {
    category = ERROR_CATEGORIES.NETWORK;
    severity = ERROR_SEVERITY.HIGH;
  } else if (code.includes("EXTERNAL") || code.includes("API")) {
    category = ERROR_CATEGORIES.EXTERNAL_API;
    severity = ERROR_SEVERITY.HIGH;
  } else if (code.includes("PARSING") || code.includes("PARSE")) {
    category = ERROR_CATEGORIES.PARSING;
    severity = ERROR_SEVERITY.MEDIUM;
  }

  // Adjust severity based on status code
  if (statusCode >= 500) {
    severity = ERROR_SEVERITY.CRITICAL;
    if (category === ERROR_CATEGORIES.UNKNOWN) {
      category = ERROR_CATEGORIES.SYSTEM;
    }
  } else if (statusCode >= 400 && statusCode < 500) {
    if (severity === ERROR_SEVERITY.LOW) {
      severity = ERROR_SEVERITY.MEDIUM;
    }
  }

  return { category, severity };
}

/**
 * Trigger error alert for high-severity errors
 * @param {number} statusCode - HTTP status code
 * @param {string} message - Error message
 * @param {string} code - Error code
 * @param {string} category - Error category
 * @param {string} severity - Error severity
 * @param {Object} req - Express request object
 */
async function triggerErrorAlert(
  statusCode,
  message,
  code,
  category,
  severity,
  req,
) {
  try {
    // Import email service dynamically to avoid circular dependencies
    const emailService = require("../services/email.service");

    const alertData = {
      timestamp: new Date().toISOString(),
      severity,
      category,
      statusCode,
      code,
      message,
      correlationId: req?.correlationId,
      requestDetails: req
        ? {
            method: req.method,
            url: req.url,
            userAgent: req.get("User-Agent"),
            ip: req.ip,
          }
        : null,
    };

    await emailService.sendErrorAlert(alertData);
  } catch (alertError) {
    // Log alert failure but don't throw to avoid error loops
    console.error("Failed to send error alert:", alertError.message);
  }
}

/**
 * CORS error handler with enhanced logging
 * @param {Error} err - Error object
 * @param {Object} req - Express request object
 * @param {Object} res - Express response object
 * @param {Function} next - Express next function
 */
function corsErrorHandler(err, req, res, next) {
  if (err.message === "Not allowed by CORS") {
    return handleError(
      res,
      403,
      "CORS blocked this origin",
      "CORS_DENIED",
      {
        origin: req.get("Origin"),
        referer: req.get("Referer"),
      },
      req,
    );
  }
  next(err);
}

/**
 * Route not found handler with enhanced logging
 * @param {Object} req - Express request object
 * @param {Object} res - Express response object
 */
function routeNotFoundHandler(req, res) {
  return handleError(
    res,
    404,
    "Route not found",
    "ROUTE_NOT_FOUND",
    {
      attemptedRoute: req.originalUrl,
      method: req.method,
    },
    req,
  );
}

/**
 * Global error handler with comprehensive error tracking
 * @param {Error} err - Error object
 * @param {Object} req - Express request object
 * @param {Object} res - Express response object
 * @param {Function} next - Express next function
 */
function errorHandler(err, req, res, next) {
  // Don't log errors in test environment to avoid noise
  if (process.env.NODE_ENV !== "test") {
    console.error("Unhandled error:", err);
  }

  // Determine if this is a known error type
  const isKnownError = err.statusCode && err.code;

  if (isKnownError) {
    return handleError(
      res,
      err.statusCode,
      err.message,
      err.code,
      err.details,
      req,
    );
  }

  // Handle unknown errors
  return handleError(
    res,
    500,
    process.env.NODE_ENV === "production"
      ? "Internal server error"
      : err.message,
    "UNHANDLED_EXCEPTION",
<<<<<<< HEAD
    err.message,
=======
    process.env.NODE_ENV === "production"
      ? null
      : {
          stack: err.stack,
          name: err.name,
        },
    req,
>>>>>>> dec43c2a
  );
}

module.exports = {
  handleError,
  corsErrorHandler,
  routeNotFoundHandler,
  errorHandler,
};<|MERGE_RESOLUTION|>--- conflicted
+++ resolved
@@ -281,9 +281,7 @@
       ? "Internal server error"
       : err.message,
     "UNHANDLED_EXCEPTION",
-<<<<<<< HEAD
     err.message,
-=======
     process.env.NODE_ENV === "production"
       ? null
       : {
@@ -291,7 +289,6 @@
           name: err.name,
         },
     req,
->>>>>>> dec43c2a
   );
 }
 
