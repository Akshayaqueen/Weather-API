const cheerio = require("cheerio");
const { sanitizeInput, isValidCity } = require("../utils/sanitize");
const { fetchWeatherData, formatDate } = require("../services/weather.service");
const {
  parseTemperature,
  parseHumidityPressure,
  parseMinMaxTemperature,
} = require("../utils/parser");
const { handleError } = require("../middlewares/error.middleware");
const { fallbackSelectors } = require("../constants/selectors");

const getWeather = async (req, res) => {
  try {
    const city = sanitizeInput(req.params.city);
    if (!isValidCity(city)) {
      return handleError(res, 400, "Invalid city name", "INVALID_CITY");
    }

    const response = await fetchWeatherData(city);
    const $ = cheerio.load(response.data);

    // Helper function to get element text with fallback
    const getElementText = (selectorKey) => {
      const primarySelector = process.env[selectorKey];
      const fallbackSelector = fallbackSelectors[selectorKey];
      let text = null;

      if (primarySelector && $(primarySelector).length) {
        text = $(primarySelector).text()?.trim();
      }

      if (!text && fallbackSelector && $(fallbackSelector).length) {
        text = $(fallbackSelector).text()?.trim();
      }

      return text || null;
    };

<<<<<<< HEAD
    const temperatureText = getElementText("TEMPERATURE_CLASS");
    const temperature = parseTemperature(temperatureText);
    const minMaxText = getElementText("MIN_MAX_TEMPERATURE_CLASS");
    const { minTemperature, maxTemperature } =
      parseMinMaxTemperature(minMaxText);
    const humidityPressureText = getElementText("HUMIDITY_PRESSURE_CLASS");
    const { humidity, pressure } = parseHumidityPressure(humidityPressureText);
    const condition = getElementText("CONDITION_CLASS") || "N/A";
    const dateText = getElementText("DATE_CLASS");
    const date = formatDate(dateText);
=======
    const temperatureText = getElementText(
      process.env.TEMPERATURE_CLASS,
      fallbackSelectors.TEMPERATURE_CLASS,
    );
    const temperature = parseTemperature(temperatureText);
    const minMaxText = getElementText(
      process.env.MIN_MAX_TEMPERATURE_CLASS,
      fallbackSelectors.MIN_MAX_TEMPERATURE_CLASS,
    );
    const { minTemperature, maxTemperature } =
      parseMinMaxTemperature(minMaxText);
    const humidityPressureText = getElementText(
      process.env.HUMIDITY_PRESSURE_CLASS,
      fallbackSelectors.HUMIDITY_PRESSURE_CLASS,
    );
    const { humidity, pressure } = parseHumidityPressure(humidityPressureText);
    const condition = getElementText(
      process.env.CONDITION_CLASS,
      fallbackSelectors.CONDITION_CLASS,
    );
    const dateText = getElementText(
      process.env.DATE_CLASS,
      fallbackSelectors.DATE_CLASS,
    );
    const date = formatDate(dateText); // Declare date variable here
>>>>>>> dec43c2a

    if (temperature === "N/A" && condition === "N/A") {
      return handleError(
        res,
        503,
        "Failed to parse weather data",
        "PARSING_ERROR",
      );
    }

    res.json({
      date,
      temperature,
      minTemperature,
      maxTemperature,
      condition,
      humidity,
      pressure,
    });
  } catch (error) {
    console.error("Scraping error:", error);
    if (error.code === "ECONNABORTED") {
      return handleError(res, 504, "Weather service timeout", "TIMEOUT");
    }
    return handleError(
      res,
      502,
      "Failed to get weather data",
      "SCRAPING_ERROR",
    );
  }
};

module.exports = { getWeather };<|MERGE_RESOLUTION|>--- conflicted
+++ resolved
@@ -36,18 +36,6 @@
       return text || null;
     };
 
-<<<<<<< HEAD
-    const temperatureText = getElementText("TEMPERATURE_CLASS");
-    const temperature = parseTemperature(temperatureText);
-    const minMaxText = getElementText("MIN_MAX_TEMPERATURE_CLASS");
-    const { minTemperature, maxTemperature } =
-      parseMinMaxTemperature(minMaxText);
-    const humidityPressureText = getElementText("HUMIDITY_PRESSURE_CLASS");
-    const { humidity, pressure } = parseHumidityPressure(humidityPressureText);
-    const condition = getElementText("CONDITION_CLASS") || "N/A";
-    const dateText = getElementText("DATE_CLASS");
-    const date = formatDate(dateText);
-=======
     const temperatureText = getElementText(
       process.env.TEMPERATURE_CLASS,
       fallbackSelectors.TEMPERATURE_CLASS,
@@ -73,7 +61,6 @@
       fallbackSelectors.DATE_CLASS,
     );
     const date = formatDate(dateText); // Declare date variable here
->>>>>>> dec43c2a
 
     if (temperature === "N/A" && condition === "N/A") {
       return handleError(
