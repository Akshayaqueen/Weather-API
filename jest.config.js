/** @type {import('jest').Config} */
module.exports = {
<<<<<<< HEAD
  testEnvironment: "node",
  testMatch: ["<rootDir>/test/**/*.test.js"],
  transform: {
    "^.+\\.js$": "babel-jest",
  },
=======
  testEnvironment: "jsdom", // Use jsdom environment for all tests
  setupFilesAfterEnv: ["./jest.setup.js"],
  transform: {
    "^.+\\.jsx?$": "babel-jest",
  },
  transformIgnorePatterns: [
    // Ignore all node_modules except cheerio (allows jest to transpile cheerio)
    "node_modules/(?!(cheerio)/)",
  ],
  testEnvironmentOptions: {
    // Configure JSDOM to allow external resource loading in tests
    resources: "usable",
    url: "http://localhost:3000",
  },
  // Increase timeout for async operations
  testTimeout: 10000,
>>>>>>> dec43c2a
};<|MERGE_RESOLUTION|>--- conflicted
+++ resolved
@@ -1,16 +1,9 @@
 /** @type {import('jest').Config} */
 module.exports = {
-<<<<<<< HEAD
   testEnvironment: "node",
   testMatch: ["<rootDir>/test/**/*.test.js"],
   transform: {
     "^.+\\.js$": "babel-jest",
-  },
-=======
-  testEnvironment: "jsdom", // Use jsdom environment for all tests
-  setupFilesAfterEnv: ["./jest.setup.js"],
-  transform: {
-    "^.+\\.jsx?$": "babel-jest",
   },
   transformIgnorePatterns: [
     // Ignore all node_modules except cheerio (allows jest to transpile cheerio)
@@ -23,5 +16,4 @@
   },
   // Increase timeout for async operations
   testTimeout: 10000,
->>>>>>> dec43c2a
 };