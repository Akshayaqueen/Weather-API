<<<<<<< HEAD
jest.mock("axios");
// jest.mock('../utils/weatherService');

const axios = require("axios");
const request = require("supertest");
const {
  app,
  server,
  rateLimiters,
  stopServer,
  fetchWeatherData,
  formatDate,
} = require("../server");

process.env.TEMPERATURE_CLASS = "temp-fallback";
process.env.MIN_MAX_TEMPERATURE_CLASS = "min-max-temp-fallback";
process.env.HUMIDITY_PRESSURE_CLASS = "humidity-pressure-fallback";
process.env.CONDITION_CLASS = "condition-fallback";
process.env.DATE_CLASS = "date-fallback";

jest.setTimeout(60000);

describe("City Validation", () => {
  const { isValidCity } = require('../server');

  test("should accept city names with digits", () => {
    expect(isValidCity("100 Mile House")).toBe(true);
    expect(isValidCity("City 123")).toBe(true);
    expect(isValidCity("1st City")).toBe(true);
  });

  test("should accept valid city names without digits", () => {
    expect(isValidCity("New York")).toBe(true);
    expect(isValidCity("São Paulo")).toBe(true);
    expect(isValidCity("San Francisco")).toBe(true);
  });

  test("should reject invalid city names", () => {
    expect(isValidCity("A")).toBe(false); // Too short
    expect(isValidCity("")).toBe(false); // Empty string
    expect(isValidCity(" ")).toBe(false); // Only whitespace
    expect(isValidCity("City@123")).toBe(false); // Invalid character
  });
});

describe("City Validation", () => {
  const { isValidCity } = require('../server');

  test("should accept city names with digits", () => {
    expect(isValidCity("100 Mile House")).toBe(true);
    expect(isValidCity("City 123")).toBe(true);
    expect(isValidCity("1st City")).toBe(true);
  });

  test("should accept valid city names without digits", () => {
    expect(isValidCity("New York")).toBe(true);
    expect(isValidCity("São Paulo")).toBe(true);
    expect(isValidCity("San Francisco")).toBe(true);
  });

  test("should reject invalid city names", () => {
    expect(isValidCity("A")).toBe(false); // Too short
    expect(isValidCity("")).toBe(false); // Empty string
    expect(isValidCity(" ")).toBe(false); // Only whitespace
    expect(isValidCity("City@123")).toBe(false); // Invalid character
  });
});

describe("Weather API Endpoint", () => {
  beforeEach(() => {
    jest.clearAllMocks();
    const store = rateLimiters.weather.store;
    if (store && store.hits) {
      store.hits = {}; // reset all stored hits
    }

    axios.get.mockResolvedValue({
      data: `
              <html>
                <div class="temp-fallback">20 °C</div>
                <div class="min-max-temp-fallback">15 ° - 25 °</div>
                <div class="humidity-pressure-fallback">60% Humidity 1015 Pressure</div>
                <div class="condition-fallback">Sunny</div>
                <div class="date-fallback">2023-12-01</div>
              </html>
            `,
    });
  });

  afterAll(() => {
    stopServer();
  });

  test("should return weather data for a valid city", async () => {
    const response = await request(app).get("/api/weather/London");
    expect(response.status).toBe(200);
    expect(response.body).toHaveProperty("temperature");
    expect(response.body).toHaveProperty("condition");
  });

  test("should return 400 for an invalid city name", async () => {
    const response = await request(app).get("/api/weather/x");
    expect(response.status).toBe(400);
    expect(response.body.error).toBe(
      "Invalid city name. Use letters, spaces, apostrophes (') and hyphens (-)",
    );
  });

  test("should return 404 for a non-existent city", async () => {
    const error = new Error("Not Found");
    error.response = { status: 404 };
    // Mock all axios.get calls to reject
    axios.get.mockRejectedValue(error);

    const response = await request(app).get("/api/weather/InvalidCity");

    expect(response.status).toBe(404);
    expect(response.body.code).toBe("CITY_NOT_FOUND");
  });

  test("should return 500 for server errors", async () => {
    const error = new Error("Simulated server error");
    // Mock all axios.get calls to reject
    axios.get.mockRejectedValue(error);

    const response = await request(app).get("/api/weather/London");
    expect(response.status).toBe(500);
    expect(response.body.error).toBe("Failed to retrieve weather data.");
    expect(response.body.code).toBe("SERVER_ERROR");
  });
});

describe("fetchWeatherData", () => {
  beforeEach(() => {
    jest.clearAllMocks();
    axios.get.mockResolvedValue({ data: '<html></html>' });
  });

  test("should properly encode city names with diacritics", async () => {
    const city = "München";
    await fetchWeatherData(city);
    
    // Check that axios.get was called with a properly encoded URL
    expect(axios.get).toHaveBeenCalled();
    const calledUrl = axios.get.mock.calls[0][0];
    expect(calledUrl).toContain(encodeURIComponent(city).replace(/%20/g, '-'));
  });

  test("should handle city names with spaces", async () => {
    const city = "New York";
    await fetchWeatherData(city);
    
    expect(axios.get).toHaveBeenCalled();
    const calledUrl = axios.get.mock.calls[0][0];
    expect(calledUrl).toContain(encodeURIComponent(city).replace(/%20/g, '-'));
  });

  test("should handle city names with special characters", async () => {
    const city = "São Paulo";
    await fetchWeatherData(city);
    
    expect(axios.get).toHaveBeenCalled();
    const calledUrl = axios.get.mock.calls[0][0];
    expect(calledUrl).toContain(encodeURIComponent(city).replace(/%20/g, '-'));
  });
});

describe("Rate Limiting", () => {
  beforeEach(() => {
    jest.clearAllMocks();
    axios.get.mockResolvedValue({
      data: `
              <html>
                <div class="temp-fallback">20 °C</div>
                <div class="min-max-temp-fallback">15 ° - 25 °</div>
                <div class="humidity-pressure-fallback">60% Humidity 1015 Pressure</div>
                <div class="condition-fallback">Sunny</div>
                <div class="date-fallback">2023-12-01</div>
              </html>
            `,
    });
  });

  test("should handle malformed HTML response", async () => {
    axios.get.mockResolvedValueOnce({
      data: "<html><body>Invalid HTML",
    });

    const response = await request(app).get("/api/weather/London");
    expect(response.status).toBe(500);
    expect(response.body.code).toBe("PARSING_ERROR");
  });

  test("should handle missing temperature data", async () => {
    axios.get.mockResolvedValueOnce({
      data: `
              <html>
                <div class="min-max-temp-fallback">15 ° - 25 °</div>
                <div class="humidity-pressure-fallback">60% Humidity 1015 Pressure</div>
                <div class="condition-fallback">Sunny</div>
                <div class="date-fallback">2023-12-01</div>
              </html>
            `,
    });

    const response = await request(app).get("/api/weather/London");
    expect(response.status).toBe(200);
    expect(response.body.temperature).toBe("N/A");
  });

  test("should handle different temperature formats", async () => {
    const testCases = [
      { temp: "20°C", expected: "20°C" },
      { temp: "68°F", expected: "68°F" },
      { temp: " 25 °C ", expected: "25°C" },
      { temp: "+15°C", expected: "15°C" },
      { temp: "N/A", expected: "N/A" },
    ];

    for (const { temp, expected } of testCases) {
      axios.get.mockResolvedValueOnce({
        data: `
                  <html>
                    <div class="temp-fallback">${temp}</div>
                    <div class="min-max-temp-fallback">15 ° - 25 °</div>
                    <div class="humidity-pressure-fallback">60% Humidity 1015 Pressure</div>
                    <div class="condition-fallback">Sunny</div>
                    <div class="date-fallback">2023-12-01</div>
                  </html>
                `,
      });

      const response = await request(app).get("/api/weather/London");
      expect(response.status).toBe(200);
      expect(response.body.temperature).toBe(expected);
    }
  });

  test("should return 429 when exceeding rate limit for /api/weather", async () => {
    const apiKey = "test-api-key"; // Replace with a valid API key if needed
    const headers = { "x-api-key": apiKey };

    // Simulate exceeding the rate limit
    for (let i = 0; i < 55; i++) {
      await request(app).get("/api/weather/London").set(headers);
    }

    const response = await request(app).get("/api/weather/London").set(headers);
    expect(response.status).toBe(429);
    expect(response.body.error).toBe(
      "Too many requests to the weather API. Please try again later.",
    );
  });

  test("should not apply rate limit to different endpoints", async () => {
    const response = await request(app).get("/api/version");
    expect(response.status).toBe(200);
  });
});

describe("formatDate", () => {
  test("should format a valid date string", () => {
    expect(formatDate("2023-12-01")).toBe("December 1, 2023");
  });

  test("should return the original string for an invalid date", () => {
    expect(formatDate("invalid-date")).toBe("invalid-date");
  });

  test("should handle empty string", () => {
    expect(formatDate("")).toBe("");
  });
});
=======
// Mock environment variables FIRST, before any other code runs.
process.env.SCRAPE_API_FIRST = 'https://example.com/weather/';
process.env.SCRAPE_API_LAST = '-weather-forecast-today';
process.env.TEMPERATURE_CLASS = '.temp';
process.env.MIN_MAX_TEMPERATURE_CLASS = '.min-max-temp';
process.env.HUMIDITY_PRESSURE_CLASS = '.humidity-pressure';
process.env.CONDITION_CLASS = '.condition';
process.env.DATE_CLASS = '.date';
process.env.SCRAPE_API_FALLBACK = 'https://fallback.example.com/weather/';
process.env.ALLOWED_ORIGIN = 'http://localhost:3000';
process.env.MAIL_USER = 'test@example.com';
process.env.MAIL_PASS = 'password';
process.env.ADMIN_EMAIL = 'admin@example.com';

const request = require('supertest');
const axios = require('axios');
// NOW, import the server after env vars are set.
const { app, server, stopServer, formatDate } = require('../server');

jest.mock('axios');
jest.setTimeout(10000);

describe('Weather API Endpoint', () => {
  // Ensure the server is properly closed after all tests
  afterAll(async () => {
    await stopServer();
  });

  beforeEach(() => {
    // Reset mocks before each test
    jest.clearAllMocks();

    // Mock a successful API response with consistent class names
    axios.get.mockResolvedValue({
      data: `
        <html>
          <body>
            <div class="temp">25 °C</div>
            <div class="min-max-temp">18° / 28°</div>
            <div class="humidity-pressure">50% Humidity 1012 Pressure</div>
            <div class="condition">Clear Sky</div>
            <div class="date">2025-07-28</div>
          </body>
        </html>
      `,
    });
  });

  test('should return correctly parsed weather data for a valid city', async () => {
    const response = await request(app).get('/api/weather/London');
    expect(response.status).toBe(200);
    expect(response.body).toEqual({
      date: 'July 28, 2025',
      temperature: '25.0 °C',
      condition: 'Clear Sky',
      minTemperature: '18.0 °C',
      maxTemperature: '28.0 °C',
      humidity: '50%',
      pressure: '1012.0 hPa',
    });
  });

  test('should return 400 for an invalid city name', async () => {
    const response = await request(app).get('/api/weather/!@#$');
    expect(response.status).toBe(400);
    expect(response.body.code).toBe('INVALID_CITY');
  });

  test('should return 404 for a city that is not found', async () => {
    const error = new Error('Not Found');
    error.response = { status: 404 };
    axios.get.mockRejectedValue(error);

    const response = await request(app).get('/api/weather/NonExistentCity');
    expect(response.status).toBe(404);
    expect(response.body.code).toBe('CITY_NOT_FOUND');
  });
  
  test('should return 503 if website structure changes and selectors fail', async () => {
    axios.get.mockResolvedValue({ data: '<html><body>Content is missing</div></body></html>' });
    const response = await request(app).get('/api/weather/London');
    expect(response.status).toBe(503);
    expect(response.body.code).toBe('PARSING_ERROR');
  });
});
>>>>>>> e39e15dd
<|MERGE_RESOLUTION|>--- conflicted
+++ resolved
@@ -1,361 +1,250 @@
-<<<<<<< HEAD
-jest.mock("axios");
-// jest.mock('../utils/weatherService');
-
-const axios = require("axios");
-const request = require("supertest");
-const {
-  app,
-  server,
-  rateLimiters,
-  stopServer,
-  fetchWeatherData,
-  formatDate,
-} = require("../server");
-
-process.env.TEMPERATURE_CLASS = "temp-fallback";
-process.env.MIN_MAX_TEMPERATURE_CLASS = "min-max-temp-fallback";
-process.env.HUMIDITY_PRESSURE_CLASS = "humidity-pressure-fallback";
-process.env.CONDITION_CLASS = "condition-fallback";
-process.env.DATE_CLASS = "date-fallback";
-
-jest.setTimeout(60000);
-
-describe("City Validation", () => {
-  const { isValidCity } = require('../server');
-
-  test("should accept city names with digits", () => {
-    expect(isValidCity("100 Mile House")).toBe(true);
-    expect(isValidCity("City 123")).toBe(true);
-    expect(isValidCity("1st City")).toBe(true);
-  });
-
-  test("should accept valid city names without digits", () => {
-    expect(isValidCity("New York")).toBe(true);
-    expect(isValidCity("São Paulo")).toBe(true);
-    expect(isValidCity("San Francisco")).toBe(true);
-  });
-
-  test("should reject invalid city names", () => {
-    expect(isValidCity("A")).toBe(false); // Too short
-    expect(isValidCity("")).toBe(false); // Empty string
-    expect(isValidCity(" ")).toBe(false); // Only whitespace
-    expect(isValidCity("City@123")).toBe(false); // Invalid character
-  });
-});
-
-describe("City Validation", () => {
-  const { isValidCity } = require('../server');
-
-  test("should accept city names with digits", () => {
-    expect(isValidCity("100 Mile House")).toBe(true);
-    expect(isValidCity("City 123")).toBe(true);
-    expect(isValidCity("1st City")).toBe(true);
-  });
-
-  test("should accept valid city names without digits", () => {
-    expect(isValidCity("New York")).toBe(true);
-    expect(isValidCity("São Paulo")).toBe(true);
-    expect(isValidCity("San Francisco")).toBe(true);
-  });
-
-  test("should reject invalid city names", () => {
-    expect(isValidCity("A")).toBe(false); // Too short
-    expect(isValidCity("")).toBe(false); // Empty string
-    expect(isValidCity(" ")).toBe(false); // Only whitespace
-    expect(isValidCity("City@123")).toBe(false); // Invalid character
-  });
-});
-
-describe("Weather API Endpoint", () => {
-  beforeEach(() => {
-    jest.clearAllMocks();
-    const store = rateLimiters.weather.store;
-    if (store && store.hits) {
-      store.hits = {}; // reset all stored hits
-    }
-
-    axios.get.mockResolvedValue({
-      data: `
-              <html>
-                <div class="temp-fallback">20 °C</div>
-                <div class="min-max-temp-fallback">15 ° - 25 °</div>
-                <div class="humidity-pressure-fallback">60% Humidity 1015 Pressure</div>
-                <div class="condition-fallback">Sunny</div>
-                <div class="date-fallback">2023-12-01</div>
-              </html>
-            `,
-    });
-  });
-
-  afterAll(() => {
-    stopServer();
-  });
-
-  test("should return weather data for a valid city", async () => {
-    const response = await request(app).get("/api/weather/London");
-    expect(response.status).toBe(200);
-    expect(response.body).toHaveProperty("temperature");
-    expect(response.body).toHaveProperty("condition");
-  });
-
-  test("should return 400 for an invalid city name", async () => {
-    const response = await request(app).get("/api/weather/x");
-    expect(response.status).toBe(400);
-    expect(response.body.error).toBe(
-      "Invalid city name. Use letters, spaces, apostrophes (') and hyphens (-)",
-    );
-  });
-
-  test("should return 404 for a non-existent city", async () => {
-    const error = new Error("Not Found");
-    error.response = { status: 404 };
-    // Mock all axios.get calls to reject
-    axios.get.mockRejectedValue(error);
-
-    const response = await request(app).get("/api/weather/InvalidCity");
-
-    expect(response.status).toBe(404);
-    expect(response.body.code).toBe("CITY_NOT_FOUND");
-  });
-
-  test("should return 500 for server errors", async () => {
-    const error = new Error("Simulated server error");
-    // Mock all axios.get calls to reject
-    axios.get.mockRejectedValue(error);
-
-    const response = await request(app).get("/api/weather/London");
-    expect(response.status).toBe(500);
-    expect(response.body.error).toBe("Failed to retrieve weather data.");
-    expect(response.body.code).toBe("SERVER_ERROR");
-  });
-});
-
-describe("fetchWeatherData", () => {
-  beforeEach(() => {
-    jest.clearAllMocks();
-    axios.get.mockResolvedValue({ data: '<html></html>' });
-  });
-
-  test("should properly encode city names with diacritics", async () => {
-    const city = "München";
-    await fetchWeatherData(city);
-    
-    // Check that axios.get was called with a properly encoded URL
-    expect(axios.get).toHaveBeenCalled();
-    const calledUrl = axios.get.mock.calls[0][0];
-    expect(calledUrl).toContain(encodeURIComponent(city).replace(/%20/g, '-'));
-  });
-
-  test("should handle city names with spaces", async () => {
-    const city = "New York";
-    await fetchWeatherData(city);
-    
-    expect(axios.get).toHaveBeenCalled();
-    const calledUrl = axios.get.mock.calls[0][0];
-    expect(calledUrl).toContain(encodeURIComponent(city).replace(/%20/g, '-'));
-  });
-
-  test("should handle city names with special characters", async () => {
-    const city = "São Paulo";
-    await fetchWeatherData(city);
-    
-    expect(axios.get).toHaveBeenCalled();
-    const calledUrl = axios.get.mock.calls[0][0];
-    expect(calledUrl).toContain(encodeURIComponent(city).replace(/%20/g, '-'));
-  });
-});
-
-describe("Rate Limiting", () => {
-  beforeEach(() => {
-    jest.clearAllMocks();
-    axios.get.mockResolvedValue({
-      data: `
-              <html>
-                <div class="temp-fallback">20 °C</div>
-                <div class="min-max-temp-fallback">15 ° - 25 °</div>
-                <div class="humidity-pressure-fallback">60% Humidity 1015 Pressure</div>
-                <div class="condition-fallback">Sunny</div>
-                <div class="date-fallback">2023-12-01</div>
-              </html>
-            `,
-    });
-  });
-
-  test("should handle malformed HTML response", async () => {
-    axios.get.mockResolvedValueOnce({
-      data: "<html><body>Invalid HTML",
-    });
-
-    const response = await request(app).get("/api/weather/London");
-    expect(response.status).toBe(500);
-    expect(response.body.code).toBe("PARSING_ERROR");
-  });
-
-  test("should handle missing temperature data", async () => {
-    axios.get.mockResolvedValueOnce({
-      data: `
-              <html>
-                <div class="min-max-temp-fallback">15 ° - 25 °</div>
-                <div class="humidity-pressure-fallback">60% Humidity 1015 Pressure</div>
-                <div class="condition-fallback">Sunny</div>
-                <div class="date-fallback">2023-12-01</div>
-              </html>
-            `,
-    });
-
-    const response = await request(app).get("/api/weather/London");
-    expect(response.status).toBe(200);
-    expect(response.body.temperature).toBe("N/A");
-  });
-
-  test("should handle different temperature formats", async () => {
-    const testCases = [
-      { temp: "20°C", expected: "20°C" },
-      { temp: "68°F", expected: "68°F" },
-      { temp: " 25 °C ", expected: "25°C" },
-      { temp: "+15°C", expected: "15°C" },
-      { temp: "N/A", expected: "N/A" },
-    ];
-
-    for (const { temp, expected } of testCases) {
-      axios.get.mockResolvedValueOnce({
-        data: `
-                  <html>
-                    <div class="temp-fallback">${temp}</div>
-                    <div class="min-max-temp-fallback">15 ° - 25 °</div>
-                    <div class="humidity-pressure-fallback">60% Humidity 1015 Pressure</div>
-                    <div class="condition-fallback">Sunny</div>
-                    <div class="date-fallback">2023-12-01</div>
-                  </html>
-                `,
-      });
-
-      const response = await request(app).get("/api/weather/London");
-      expect(response.status).toBe(200);
-      expect(response.body.temperature).toBe(expected);
-    }
-  });
-
-  test("should return 429 when exceeding rate limit for /api/weather", async () => {
-    const apiKey = "test-api-key"; // Replace with a valid API key if needed
-    const headers = { "x-api-key": apiKey };
-
-    // Simulate exceeding the rate limit
-    for (let i = 0; i < 55; i++) {
-      await request(app).get("/api/weather/London").set(headers);
-    }
-
-    const response = await request(app).get("/api/weather/London").set(headers);
-    expect(response.status).toBe(429);
-    expect(response.body.error).toBe(
-      "Too many requests to the weather API. Please try again later.",
-    );
-  });
-
-  test("should not apply rate limit to different endpoints", async () => {
-    const response = await request(app).get("/api/version");
-    expect(response.status).toBe(200);
-  });
-});
-
-describe("formatDate", () => {
-  test("should format a valid date string", () => {
-    expect(formatDate("2023-12-01")).toBe("December 1, 2023");
-  });
-
-  test("should return the original string for an invalid date", () => {
-    expect(formatDate("invalid-date")).toBe("invalid-date");
-  });
-
-  test("should handle empty string", () => {
-    expect(formatDate("")).toBe("");
-  });
-});
-=======
-// Mock environment variables FIRST, before any other code runs.
-process.env.SCRAPE_API_FIRST = 'https://example.com/weather/';
-process.env.SCRAPE_API_LAST = '-weather-forecast-today';
-process.env.TEMPERATURE_CLASS = '.temp';
-process.env.MIN_MAX_TEMPERATURE_CLASS = '.min-max-temp';
-process.env.HUMIDITY_PRESSURE_CLASS = '.humidity-pressure';
-process.env.CONDITION_CLASS = '.condition';
-process.env.DATE_CLASS = '.date';
-process.env.SCRAPE_API_FALLBACK = 'https://fallback.example.com/weather/';
-process.env.ALLOWED_ORIGIN = 'http://localhost:3000';
-process.env.MAIL_USER = 'test@example.com';
-process.env.MAIL_PASS = 'password';
-process.env.ADMIN_EMAIL = 'admin@example.com';
-
-const request = require('supertest');
-const axios = require('axios');
-// NOW, import the server after env vars are set.
-const { app, server, stopServer, formatDate } = require('../server');
-
-jest.mock('axios');
-jest.setTimeout(10000);
-
-describe('Weather API Endpoint', () => {
-  // Ensure the server is properly closed after all tests
-  afterAll(async () => {
-    await stopServer();
-  });
-
-  beforeEach(() => {
-    // Reset mocks before each test
-    jest.clearAllMocks();
-
-    // Mock a successful API response with consistent class names
-    axios.get.mockResolvedValue({
-      data: `
-        <html>
-          <body>
-            <div class="temp">25 °C</div>
-            <div class="min-max-temp">18° / 28°</div>
-            <div class="humidity-pressure">50% Humidity 1012 Pressure</div>
-            <div class="condition">Clear Sky</div>
-            <div class="date">2025-07-28</div>
-          </body>
-        </html>
-      `,
-    });
-  });
-
-  test('should return correctly parsed weather data for a valid city', async () => {
-    const response = await request(app).get('/api/weather/London');
-    expect(response.status).toBe(200);
-    expect(response.body).toEqual({
-      date: 'July 28, 2025',
-      temperature: '25.0 °C',
-      condition: 'Clear Sky',
-      minTemperature: '18.0 °C',
-      maxTemperature: '28.0 °C',
-      humidity: '50%',
-      pressure: '1012.0 hPa',
-    });
-  });
-
-  test('should return 400 for an invalid city name', async () => {
-    const response = await request(app).get('/api/weather/!@#$');
-    expect(response.status).toBe(400);
-    expect(response.body.code).toBe('INVALID_CITY');
-  });
-
-  test('should return 404 for a city that is not found', async () => {
-    const error = new Error('Not Found');
-    error.response = { status: 404 };
-    axios.get.mockRejectedValue(error);
-
-    const response = await request(app).get('/api/weather/NonExistentCity');
-    expect(response.status).toBe(404);
-    expect(response.body.code).toBe('CITY_NOT_FOUND');
-  });
-  
-  test('should return 503 if website structure changes and selectors fail', async () => {
-    axios.get.mockResolvedValue({ data: '<html><body>Content is missing</div></body></html>' });
-    const response = await request(app).get('/api/weather/London');
-    expect(response.status).toBe(503);
-    expect(response.body.code).toBe('PARSING_ERROR');
-  });
-});
->>>>>>> e39e15dd
+jest.mock("axios");
+// jest.mock('../utils/weatherService');
+
+const axios = require("axios");
+const request = require("supertest");
+const {
+  app,
+  server,
+  rateLimiters,
+  stopServer,
+  fetchWeatherData,
+  formatDate,
+} = require("../server");
+
+process.env.TEMPERATURE_CLASS = "temp-fallback";
+process.env.MIN_MAX_TEMPERATURE_CLASS = "min-max-temp-fallback";
+process.env.HUMIDITY_PRESSURE_CLASS = "humidity-pressure-fallback";
+process.env.CONDITION_CLASS = "condition-fallback";
+process.env.DATE_CLASS = "date-fallback";
+
+jest.setTimeout(60000);
+
+describe("City Validation", () => {
+  const { isValidCity } = require('../server');
+
+  test("should accept city names with digits", () => {
+    expect(isValidCity("100 Mile House")).toBe(true);
+    expect(isValidCity("City 123")).toBe(true);
+    expect(isValidCity("1st City")).toBe(true);
+  });
+
+  test("should accept valid city names without digits", () => {
+    expect(isValidCity("New York")).toBe(true);
+    expect(isValidCity("São Paulo")).toBe(true);
+    expect(isValidCity("San Francisco")).toBe(true);
+  });
+
+  test("should reject invalid city names", () => {
+    expect(isValidCity("A")).toBe(false); // Too short
+    expect(isValidCity("")).toBe(false); // Empty string
+    expect(isValidCity(" ")).toBe(false); // Only whitespace
+    expect(isValidCity("City@123")).toBe(false); // Invalid character
+  });
+});
+
+describe("Weather API Endpoint", () => {
+  beforeEach(() => {
+    jest.clearAllMocks();
+    const store = rateLimiters.weather.store;
+    if (store && store.hits) {
+      store.hits = {}; // reset all stored hits
+    }
+
+    axios.get.mockResolvedValue({
+      data: `
+              <html>
+                <div class="temp-fallback">20 °C</div>
+                <div class="min-max-temp-fallback">15 ° - 25 °</div>
+                <div class="humidity-pressure-fallback">60% Humidity 1015 Pressure</div>
+                <div class="condition-fallback">Sunny</div>
+                <div class="date-fallback">2023-12-01</div>
+              </html>
+            `,
+    });
+  });
+
+  afterAll(() => {
+    stopServer();
+  });
+
+  test("should return weather data for a valid city", async () => {
+    const response = await request(app).get("/api/weather/London");
+    expect(response.status).toBe(200);
+    expect(response.body).toHaveProperty("temperature");
+    expect(response.body).toHaveProperty("condition");
+  });
+
+  test("should return 400 for an invalid city name", async () => {
+    const response = await request(app).get("/api/weather/x");
+    expect(response.status).toBe(400);
+    expect(response.body.error).toBe(
+      "Invalid city name. Use letters, spaces, apostrophes (') and hyphens (-)",
+    );
+  });
+
+  test("should return 404 for a non-existent city", async () => {
+    const error = new Error("Not Found");
+    error.response = { status: 404 };
+    // Mock all axios.get calls to reject
+    axios.get.mockRejectedValue(error);
+
+    const response = await request(app).get("/api/weather/InvalidCity");
+
+    expect(response.status).toBe(404);
+    expect(response.body.code).toBe("CITY_NOT_FOUND");
+  });
+
+  test("should return 500 for server errors", async () => {
+    const error = new Error("Simulated server error");
+    // Mock all axios.get calls to reject
+    axios.get.mockRejectedValue(error);
+
+    const response = await request(app).get("/api/weather/London");
+    expect(response.status).toBe(500);
+    expect(response.body.error).toBe("Failed to retrieve weather data.");
+    expect(response.body.code).toBe("SERVER_ERROR");
+  });
+});
+
+describe("fetchWeatherData", () => {
+  beforeEach(() => {
+    jest.clearAllMocks();
+    axios.get.mockResolvedValue({ data: '<html></html>' });
+  });
+
+  test("should properly encode city names with diacritics", async () => {
+    const city = "München";
+    await fetchWeatherData(city);
+    
+    // Check that axios.get was called with a properly encoded URL
+    expect(axios.get).toHaveBeenCalled();
+    const calledUrl = axios.get.mock.calls[0][0];
+    expect(calledUrl).toContain(encodeURIComponent(city).replace(/%20/g, '-'));
+  });
+
+  test("should handle city names with spaces", async () => {
+    const city = "New York";
+    await fetchWeatherData(city);
+    
+    expect(axios.get).toHaveBeenCalled();
+    const calledUrl = axios.get.mock.calls[0][0];
+    expect(calledUrl).toContain(encodeURIComponent(city).replace(/%20/g, '-'));
+  });
+
+  test("should handle city names with special characters", async () => {
+    const city = "São Paulo";
+    await fetchWeatherData(city);
+    
+    expect(axios.get).toHaveBeenCalled();
+    const calledUrl = axios.get.mock.calls[0][0];
+    expect(calledUrl).toContain(encodeURIComponent(city).replace(/%20/g, '-'));
+  });
+});
+
+describe("Rate Limiting", () => {
+  beforeEach(() => {
+    jest.clearAllMocks();
+    axios.get.mockResolvedValue({
+      data: `
+              <html>
+                <div class="temp-fallback">20 °C</div>
+                <div class="min-max-temp-fallback">15 ° - 25 °</div>
+                <div class="humidity-pressure-fallback">60% Humidity 1015 Pressure</div>
+                <div class="condition-fallback">Sunny</div>
+                <div class="date-fallback">2023-12-01</div>
+              </html>
+            `,
+    });
+  });
+
+  test("should handle malformed HTML response", async () => {
+    axios.get.mockResolvedValueOnce({
+      data: "<html><body>Invalid HTML",
+    });
+
+    const response = await request(app).get("/api/weather/London");
+    expect(response.status).toBe(500);
+    expect(response.body.code).toBe("PARSING_ERROR");
+  });
+
+  test("should handle missing temperature data", async () => {
+    axios.get.mockResolvedValueOnce({
+      data: `
+              <html>
+                <div class="min-max-temp-fallback">15 ° - 25 °</div>
+                <div class="humidity-pressure-fallback">60% Humidity 1015 Pressure</div>
+                <div class="condition-fallback">Sunny</div>
+                <div class="date-fallback">2023-12-01</div>
+              </html>
+            `,
+    });
+
+    const response = await request(app).get("/api/weather/London");
+    expect(response.status).toBe(200);
+    expect(response.body.temperature).toBe("N/A");
+  });
+
+  test("should handle different temperature formats", async () => {
+    const testCases = [
+      { temp: "20°C", expected: "20°C" },
+      { temp: "68°F", expected: "68°F" },
+      { temp: " 25 °C ", expected: "25°C" },
+      { temp: "+15°C", expected: "15°C" },
+      { temp: "N/A", expected: "N/A" },
+    ];
+
+    for (const { temp, expected } of testCases) {
+      axios.get.mockResolvedValueOnce({
+        data: `
+                  <html>
+                    <div class="temp-fallback">${temp}</div>
+                    <div class="min-max-temp-fallback">15 ° - 25 °</div>
+                    <div class="humidity-pressure-fallback">60% Humidity 1015 Pressure</div>
+                    <div class="condition-fallback">Sunny</div>
+                    <div class="date-fallback">2023-12-01</div>
+                  </html>
+                `,
+      });
+
+      const response = await request(app).get("/api/weather/London");
+      expect(response.status).toBe(200);
+      expect(response.body.temperature).toBe(expected);
+    }
+  });
+
+  test("should return 429 when exceeding rate limit for /api/weather", async () => {
+    const apiKey = "test-api-key"; // Replace with a valid API key if needed
+    const headers = { "x-api-key": apiKey };
+
+    // Simulate exceeding the rate limit
+    for (let i = 0; i < 55; i++) {
+      await request(app).get("/api/weather/London").set(headers);
+    }
+
+    const response = await request(app).get("/api/weather/London").set(headers);
+    expect(response.status).toBe(429);
+    expect(response.body.error).toBe(
+      "Too many requests to the weather API. Please try again later.",
+    );
+  });
+
+  test("should not apply rate limit to different endpoints", async () => {
+    const response = await request(app).get("/api/version");
+    expect(response.status).toBe(200);
+  });
+});
+
+describe("formatDate", () => {
+  test("should format a valid date string", () => {
+    expect(formatDate("2023-12-01")).toBe("December 1, 2023");
+  });
+
+  test("should return the original string for an invalid date", () => {
+    expect(formatDate("invalid-date")).toBe("invalid-date");
+  });
+
+  test("should handle empty string", () => {
+    expect(formatDate("")).toBe("");
+  });
+});